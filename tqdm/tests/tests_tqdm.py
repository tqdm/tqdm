--- conflicted
+++ resolved
@@ -6,6 +6,7 @@
 import csv
 import re
 from time import sleep
+
 try:
     _range = xrange
 except NameError:
@@ -15,11 +16,8 @@
     from StringIO import StringIO
 except:
     from io import StringIO
-<<<<<<< HEAD
 from io import StringIO as uIO  # supports unicode strings
 
-=======
->>>>>>> 1921d874
 from tqdm import format_interval
 from tqdm import format_meter
 from tqdm import tqdm
@@ -385,6 +383,7 @@
 
 def test_smoothing():
     """ Test exponential weighted average smoothing """
+
     # -- Test disabling smoothing
     our_file = StringIO()
     for i in tqdm(_range(3), file=our_file, smoothing=None, leave=True):
