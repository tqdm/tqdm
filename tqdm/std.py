"""
Customisable progressbar decorator for iterators.
Includes a default `range` iterator printing to `stderr`.

Usage:
>>> from tqdm import trange, tqdm
>>> for i in trange(10):
...     ...
"""
from __future__ import absolute_import, division

import sys
from collections import OrderedDict, defaultdict
from contextlib import contextmanager
from datetime import datetime, timedelta
import os
import sys
from numbers import Number
from time import time
from warnings import warn
from weakref import WeakSet

from ._monitor import TMonitor
from .utils import (
    CallbackIOWrapper, Comparable, DisableOnWriteError, FormatReplace,
    SimpleTextIOWrapper, _basestring, _is_ascii, _range, _screen_shape_wrapper,
    _supports_unicode, _term_move_up, _unich, _unicode, disp_len, disp_trim)

__author__ = "https://github.com/tqdm/tqdm#contributions"
__all__ = ['tqdm', 'trange',
           'TqdmTypeError', 'TqdmKeyError', 'TqdmWarning',
           'TqdmExperimentalWarning', 'TqdmDeprecationWarning',
           'TqdmMonitorWarning']


class TqdmTypeError(TypeError):
    pass


class TqdmKeyError(KeyError):
    pass


class TqdmWarning(Warning):
    """base class for all tqdm warnings.

    Used for non-external-code-breaking errors, such as garbled printing.
    """
    def __init__(self, msg, fp_write=None, *a, **k):
        if fp_write is not None:
            fp_write("\n" + self.__class__.__name__ + ": " + str(msg).rstrip() + '\n')
        else:
            super(TqdmWarning, self).__init__(msg, *a, **k)


class TqdmExperimentalWarning(TqdmWarning, FutureWarning):
    """beta feature, unstable API and behaviour"""
    pass


class TqdmDeprecationWarning(TqdmWarning, DeprecationWarning):
    # not suppressed if raised
    pass


class TqdmMonitorWarning(TqdmWarning, RuntimeWarning):
    """tqdm monitor errors which do not affect external functionality"""
    pass


def TRLock(*args, **kwargs):
    """threading RLock"""
    try:
        from threading import RLock
        return RLock(*args, **kwargs)
    except (ImportError, OSError):  # pragma: no cover
        pass


class TqdmDefaultWriteLock(object):
    """
    Provide a default write lock for thread and multiprocessing safety.
    Works only on platforms supporting `fork` (so Windows is excluded).
    You must initialise a `tqdm` or `TqdmDefaultWriteLock` instance
    before forking in order for the write lock to work.
    On Windows, you need to supply the lock from the parent to the children as
    an argument to joblib or the parallelism lib you use.
    """
    # global thread lock so no setup required for multithreading.
    # NB: Do not create multiprocessing lock as it sets the multiprocessing
    # context, disallowing `spawn()`/`forkserver()`
    th_lock = TRLock()

    def __init__(self):
        # Create global parallelism locks to avoid racing issues with parallel
        # bars works only if fork available (Linux/MacOSX, but not Windows)
        cls = type(self)
        root_lock = cls.th_lock
        if root_lock is not None:
            root_lock.acquire()
        cls.create_mp_lock()
        self.locks = [lk for lk in [cls.mp_lock, cls.th_lock] if lk is not None]
        if root_lock is not None:
            root_lock.release()

    def acquire(self, *a, **k):
        for lock in self.locks:
            lock.acquire(*a, **k)

    def release(self):
        for lock in self.locks[::-1]:  # Release in inverse order of acquisition
            lock.release()

    def __enter__(self):
        self.acquire()

    def __exit__(self, *exc):
        self.release()

    @classmethod
    def create_mp_lock(cls):
        if not hasattr(cls, 'mp_lock'):
            try:
                from multiprocessing import RLock
                cls.mp_lock = RLock()
            except (ImportError, OSError):  # pragma: no cover
                cls.mp_lock = None

    @classmethod
    def create_th_lock(cls):
        assert hasattr(cls, 'th_lock')
        warn("create_th_lock not needed anymore", TqdmDeprecationWarning, stacklevel=2)


class Bar(object):
    """
    `str.format`-able bar with format specifiers: `[width][type]`

    - `width`
      + unspecified (default): use `self.default_len`
      + `int >= 0`: overrides `self.default_len`
      + `int < 0`: subtract from `self.default_len`
    - `type`
      + `a`: ascii (`charset=self.ASCII` override)
      + `u`: unicode (`charset=self.UTF` override)
      + `b`: blank (`charset="  "` override)
    """
    ASCII = " 123456789#"
    UTF = u" " + u''.join(map(_unich, range(0x258F, 0x2587, -1)))
    BLANK = "  "
    COLOUR_RESET = '\x1b[0m'
    COLOUR_RGB = '\x1b[38;2;%d;%d;%dm'
    COLOURS = {'BLACK': '\x1b[30m', 'RED': '\x1b[31m', 'GREEN': '\x1b[32m',
               'YELLOW': '\x1b[33m', 'BLUE': '\x1b[34m', 'MAGENTA': '\x1b[35m',
               'CYAN': '\x1b[36m', 'WHITE': '\x1b[37m'}

    def __init__(self, frac, default_len=10, charset=UTF, colour=None):
        if not 0 <= frac <= 1:
            warn("clamping frac to range [0, 1]", TqdmWarning, stacklevel=2)
            frac = max(0, min(1, frac))
        assert default_len > 0
        self.frac = frac
        self.default_len = default_len
        self.charset = charset
        self.colour = colour

    @property
    def colour(self):
        return self._colour

    @colour.setter
    def colour(self, value):
        if not value:
            self._colour = None
            return
        try:
            if value.upper() in self.COLOURS:
                self._colour = self.COLOURS[value.upper()]
            elif value[0] == '#' and len(value) == 7:
                self._colour = self.COLOUR_RGB % tuple(
                    int(i, 16) for i in (value[1:3], value[3:5], value[5:7]))
            else:
                raise KeyError
        except (KeyError, AttributeError):
            warn("Unknown colour (%s); valid choices: [hex (#00ff00), %s]" % (
                 value, ", ".join(self.COLOURS)),
                 TqdmWarning, stacklevel=2)
            self._colour = None

    def __format__(self, format_spec):
        if format_spec:
            _type = format_spec[-1].lower()
            try:
                charset = {'a': self.ASCII, 'u': self.UTF, 'b': self.BLANK}[_type]
            except KeyError:
                charset = self.charset
            else:
                format_spec = format_spec[:-1]
            if format_spec:
                N_BARS = int(format_spec)
                if N_BARS < 0:
                    N_BARS += self.default_len
            else:
                N_BARS = self.default_len
        else:
            charset = self.charset
            N_BARS = self.default_len

        nsyms = len(charset) - 1
        bar_length, frac_bar_length = divmod(int(self.frac * N_BARS * nsyms), nsyms)

        res = charset[-1] * bar_length
        if bar_length < N_BARS:  # whitespace padding
            res = res + charset[frac_bar_length] + \
                charset[0] * (N_BARS - bar_length - 1)
        return self.colour + res + self.COLOUR_RESET if self.colour else res


class EMA(object):
    """
    Exponential moving average: smoothing to give progressively lower
    weights to older values.

    Parameters
    ----------
    smoothing  : float, optional
        Smoothing factor in range [0, 1], [default: 0.3].
        Increase to give more weight to recent values.
        Ranges from 0 (yields old value) to 1 (yields new value).
    """
    def __init__(self, smoothing=0.3):
        self.alpha = smoothing
        self.last = 0
        self.calls = 0

    def __call__(self, x=None):
        """
        Parameters
        ----------
        x  : float
            New value to include in EMA.
        """
        beta = 1 - self.alpha
        if x is not None:
            self.last = self.alpha * x + beta * self.last
            self.calls += 1
        return self.last / (1 - beta ** self.calls) if self.calls else self.last


class tqdm(Comparable):
    """
    Decorate an iterable object, returning an iterator which acts exactly
    like the original iterable, but prints a dynamically updating
    progressbar every time a value is requested.
    """

    monitor_interval = 10  # set to 0 to disable the thread
    monitor = None
    _instances = WeakSet()

    @staticmethod
    def format_sizeof(num, suffix='', divisor=1000):
        """
        Formats a number (greater than unity) with SI Order of Magnitude
        prefixes.

        Parameters
        ----------
        num  : float
            Number ( >= 1) to format.
        suffix  : str, optional
            Post-postfix [default: ''].
        divisor  : float, optional
            Divisor between prefixes [default: 1000].

        Returns
        -------
        out  : str
            Number with Order of Magnitude SI unit postfix.
        """
        for unit in ['', 'k', 'M', 'G', 'T', 'P', 'E', 'Z']:
            if abs(num) < 999.5:
                if abs(num) < 99.95:
                    if abs(num) < 9.995:
                        return '{0:1.2f}'.format(num) + unit + suffix
                    return '{0:2.1f}'.format(num) + unit + suffix
                return '{0:3.0f}'.format(num) + unit + suffix
            num /= divisor
        return '{0:3.1f}Y'.format(num) + suffix

    @staticmethod
    def format_interval(t):
        """
        Formats a number of seconds as a clock time, [H:]MM:SS

        Parameters
        ----------
        t  : int
            Number of seconds.

        Returns
        -------
        out  : str
            [H:]MM:SS
        """
        mins, s = divmod(int(t), 60)
        h, m = divmod(mins, 60)
        if h:
            return '{0:d}:{1:02d}:{2:02d}'.format(h, m, s)
        else:
            return '{0:02d}:{1:02d}'.format(m, s)

    @staticmethod
    def format_num(n):
        """
        Intelligent scientific notation (.3g).

        Parameters
        ----------
        n  : int or float or Numeric
            A Number.

        Returns
        -------
        out  : str
            Formatted number.
        """
        f = '{0:.3g}'.format(n).replace('+0', '+').replace('-0', '-')
        n = str(n)
        return f if len(f) < len(n) else n

    @staticmethod
    def status_printer(file):
        """
        Manage the printing and in-place updating of a line of characters.
        Note that if the string is longer than a line, then in-place
        updating may not work (it will print a new line at each refresh).
        """
        fp = file
        fp_flush = getattr(fp, 'flush', lambda: None)  # pragma: no cover

        def fp_write(s):
            fp.write(_unicode(s))
            fp_flush()

        last_len = [0]

        def print_status(s):
            len_s = disp_len(s)
            fp_write('\r' + s + (' ' * max(last_len[0] - len_s, 0)))
            last_len[0] = len_s

        return print_status

    @staticmethod
    def format_meter(n, total, elapsed, ncols=None, prefix='', ascii=False, unit='it',
                     unit_scale=False, rate=None, bar_format=None, postfix=None,
                     unit_divisor=1000, initial=0, colour=None, **extra_kwargs):
        """
        Return a string-based progress bar given some parameters

        Parameters
        ----------
        n  : int or float
            Number of finished iterations.
        total  : int or float
            The expected total number of iterations. If meaningless (None),
            only basic progress statistics are displayed (no ETA).
        elapsed  : float
            Number of seconds passed since start.
        ncols  : int, optional
            The width of the entire output message. If specified,
            dynamically resizes `{bar}` to stay within this bound
            [default: None]. If `0`, will not print any bar (only stats).
            The fallback is `{bar:10}`.
        prefix  : str, optional
            Prefix message (included in total width) [default: ''].
            Use as {desc} in bar_format string.
        ascii  : bool, optional or str, optional
            If not set, use unicode (smooth blocks) to fill the meter
            [default: False]. The fallback is to use ASCII characters
            " 123456789#".
        unit  : str, optional
            The iteration unit [default: 'it'].
        unit_scale  : bool or int or float, optional
            If 1 or True, the number of iterations will be printed with an
            appropriate SI metric prefix (k = 10^3, M = 10^6, etc.)
            [default: False]. If any other non-zero number, will scale
            `total` and `n`.
        rate  : float, optional
            Manual override for iteration rate.
            If [default: None], uses n/elapsed.
        bar_format  : str, optional
            Specify a custom bar string formatting. May impact performance.
            [default: '{l_bar}{bar}{r_bar}'], where
            l_bar='{desc}: {percentage:3.0f}%|' and
            r_bar='| {n_fmt}/{total_fmt} [{elapsed}<{remaining}, '
              '{rate_fmt}{postfix}]'
            Possible vars: l_bar, bar, r_bar, n, n_fmt, total, total_fmt,
              percentage, elapsed, elapsed_s, ncols, nrows, desc, unit,
              rate, rate_fmt, rate_noinv, rate_noinv_fmt,
              rate_inv, rate_inv_fmt, postfix, unit_divisor,
              remaining, remaining_s, eta.
            Note that a trailing ": " is automatically removed after {desc}
            if the latter is empty.
        postfix  : *, optional
            Similar to `prefix`, but placed at the end
            (e.g. for additional stats).
            Note: postfix is usually a string (not a dict) for this method,
            and will if possible be set to postfix = ', ' + postfix.
            However other types are supported (#382).
        unit_divisor  : float, optional
            [default: 1000], ignored unless `unit_scale` is True.
        initial  : int or float, optional
            The initial counter value [default: 0].
        colour  : str, optional
            Bar colour (e.g. 'green', '#00ff00').

        Returns
        -------
        out  : Formatted meter and stats, ready to display.
        """

        # sanity check: total
        if total and n >= (total + 0.5):  # allow float imprecision (#849)
            total = None

        # apply custom scale if necessary
        if unit_scale and unit_scale not in (True, 1):
            if total:
                total *= unit_scale
            n *= unit_scale
            if rate:
                rate *= unit_scale  # by default rate = self.avg_dn / self.avg_dt
            unit_scale = False

        elapsed_str = tqdm.format_interval(elapsed)

        # if unspecified, attempt to use rate = average speed
        # (we allow manual override since predicting time is an arcane art)
        if rate is None and elapsed:
            rate = (n - initial) / elapsed
        inv_rate = 1 / rate if rate else None
        format_sizeof = tqdm.format_sizeof
        rate_noinv_fmt = ((format_sizeof(rate) if unit_scale else
                           '{0:5.2f}'.format(rate)) if rate else '?') + unit + '/s'
        rate_inv_fmt = (
            (format_sizeof(inv_rate) if unit_scale else '{0:5.2f}'.format(inv_rate))
            if inv_rate else '?') + 's/' + unit
        rate_fmt = rate_inv_fmt if inv_rate and inv_rate > 1 else rate_noinv_fmt

        if unit_scale:
            n_fmt = format_sizeof(n, divisor=unit_divisor)
            total_fmt = format_sizeof(total, divisor=unit_divisor) \
                if total is not None else '?'
        else:
            n_fmt = str(n)
            total_fmt = str(total) if total is not None else '?'

        try:
            postfix = ', ' + postfix if postfix else ''
        except TypeError:
            pass

        remaining = (total - n) / rate if rate and total else 0
        remaining_str = tqdm.format_interval(remaining) if rate else '?'
        try:
            eta_dt = datetime.now() + timedelta(seconds=remaining) \
                if rate and total else datetime.utcfromtimestamp(0)
        except OverflowError:
            eta_dt = datetime.max

        # format the stats displayed to the left and right sides of the bar
        if prefix:
            # old prefix setup work around
            bool_prefix_colon_already = (prefix[-2:] == ": ")
            l_bar = prefix if bool_prefix_colon_already else prefix + ": "
        else:
            l_bar = ''

        r_bar = '| {0}/{1} [{2}<{3}, {4}{5}]'.format(
            n_fmt, total_fmt, elapsed_str, remaining_str, rate_fmt, postfix)

        # Custom bar formatting
        # Populate a dict with all available progress indicators
        format_dict = dict(
            # slight extension of self.format_dict
            n=n, n_fmt=n_fmt, total=total, total_fmt=total_fmt,
            elapsed=elapsed_str, elapsed_s=elapsed,
            ncols=ncols, desc=prefix or '', unit=unit,
            rate=inv_rate if inv_rate and inv_rate > 1 else rate,
            rate_fmt=rate_fmt, rate_noinv=rate,
            rate_noinv_fmt=rate_noinv_fmt, rate_inv=inv_rate,
            rate_inv_fmt=rate_inv_fmt,
            postfix=postfix, unit_divisor=unit_divisor,
            colour=colour,
            # plus more useful definitions
            remaining=remaining_str, remaining_s=remaining,
            l_bar=l_bar, r_bar=r_bar, eta=eta_dt,
            **extra_kwargs)

        # total is known: we can predict some stats
        if total:
            # fractional and percentage progress
            frac = n / total
            percentage = frac * 100

            l_bar += '{0:3.0f}%|'.format(percentage)

            if ncols == 0:
                return l_bar[:-1] + r_bar[1:]

            format_dict.update(l_bar=l_bar)
            if bar_format:
                format_dict.update(percentage=percentage)

                # auto-remove colon for empty `desc`
                if not prefix:
                    bar_format = bar_format.replace("{desc}: ", '')
            else:
                bar_format = "{l_bar}{bar}{r_bar}"

            full_bar = FormatReplace()
            try:
                nobar = bar_format.format(bar=full_bar, **format_dict)
            except UnicodeEncodeError:
                bar_format = _unicode(bar_format)
                nobar = bar_format.format(bar=full_bar, **format_dict)
            if not full_bar.format_called:
                # no {bar}, we can just format and return
                return nobar

            # Formatting progress bar space available for bar's display
            full_bar = Bar(frac,
                           max(1, ncols - disp_len(nobar)) if ncols else 10,
                           charset=Bar.ASCII if ascii is True else ascii or Bar.UTF,
                           colour=colour)
            if not _is_ascii(full_bar.charset) and _is_ascii(bar_format):
                bar_format = _unicode(bar_format)
            res = bar_format.format(bar=full_bar, **format_dict)
            return disp_trim(res, ncols) if ncols else res

        elif bar_format:
            # user-specified bar_format but no total
            l_bar += '|'
            format_dict.update(l_bar=l_bar, percentage=0)
            full_bar = FormatReplace()
            nobar = bar_format.format(bar=full_bar, **format_dict)
            if not full_bar.format_called:
                return nobar
            full_bar = Bar(0,
                           max(1, ncols - disp_len(nobar)) if ncols else 10,
                           charset=Bar.BLANK, colour=colour)
            res = bar_format.format(bar=full_bar, **format_dict)
            return disp_trim(res, ncols) if ncols else res
        else:
            # no total: no progressbar, ETA, just progress stats
            return ((prefix + ": ") if prefix else '') + \
                '{0}{1} [{2}, {3}{4}]'.format(
                    n_fmt, unit, elapsed_str, rate_fmt, postfix)

    def __new__(cls, *_, **__):
        instance = object.__new__(cls)
        with cls.get_lock():  # also constructs lock if non-existent
            cls._instances.add(instance)
            # create monitoring thread
            if cls.monitor_interval and (cls.monitor is None
                                         or not cls.monitor.report()):
                try:
                    cls.monitor = TMonitor(cls, cls.monitor_interval)
                except Exception as e:  # pragma: nocover
                    warn("tqdm:disabling monitor support"
                         " (monitor_interval = 0) due to:\n" + str(e),
                         TqdmMonitorWarning, stacklevel=2)
                    cls.monitor_interval = 0
        return instance

    @classmethod
    def _get_free_pos(cls, instance=None):
        """Skips specified instance."""
        positions = {abs(inst.pos) for inst in cls._instances
                     if inst is not instance and hasattr(inst, "pos")}
        return min(set(range(len(positions) + 1)).difference(positions))

    @classmethod
    def _decr_instances(cls, instance):
        """
        Remove from list and reposition another unfixed bar
        to fill the new gap.

        This means that by default (where all nested bars are unfixed),
        order is not maintained but screen flicker/blank space is minimised.
        (tqdm<=4.44.1 moved ALL subsequent unfixed bars up.)
        """
        with cls._lock:
            try:
                cls._instances.remove(instance)
            except KeyError:
                # if not instance.gui:  # pragma: no cover
                #     raise
                pass  # py2: maybe magically removed already
            # else:
            if not instance.gui:
                last = (instance.nrows or 20) - 1
                # find unfixed (`pos >= 0`) overflow (`pos >= nrows - 1`)
                instances = list(filter(
                    lambda i: hasattr(i, "pos") and last <= i.pos,
                    cls._instances))
                # set first found to current `pos`
                if instances:
                    inst = min(instances, key=lambda i: i.pos)
                    inst.clear(nolock=True)
                    inst.pos = abs(instance.pos)

    @classmethod
    def write(cls, s, file=None, end="\n", nolock=False):
        """Print a message via tqdm (without overlap with bars)."""
        fp = file if file is not None else sys.stdout
        with cls.external_write_mode(file=file, nolock=nolock):
            # Write the message
            fp.write(s)
            fp.write(end)

    @classmethod
    @contextmanager
    def external_write_mode(cls, file=None, nolock=False):
        """
        Disable tqdm within context and refresh tqdm when exits.
        Useful when writing to standard output stream
        """
        fp = file if file is not None else sys.stdout

        try:
            if not nolock:
                cls.get_lock().acquire()
            # Clear all bars
            inst_cleared = []
            for inst in getattr(cls, '_instances', []):
                # Clear instance if in the target output file
                # or if write output + tqdm output are both either
                # sys.stdout or sys.stderr (because both are mixed in terminal)
                if hasattr(inst, "start_t") and (inst.fp == fp or all(
                        f in (sys.stdout, sys.stderr) for f in (fp, inst.fp))):
                    inst.clear(nolock=True)
                    inst_cleared.append(inst)
            yield
            # Force refresh display of bars we cleared
            for inst in inst_cleared:
                inst.refresh(nolock=True)
        finally:
            if not nolock:
                cls._lock.release()

    @classmethod
    def set_lock(cls, lock):
        """Set the global lock."""
        cls._lock = lock

    @classmethod
    def get_lock(cls):
        """Get the global lock. Construct it if it does not exist."""
        if not hasattr(cls, '_lock'):
            cls._lock = TqdmDefaultWriteLock()
        return cls._lock

    @classmethod
    def pandas(cls, **tqdm_kwargs):
        """
        Registers the current `tqdm` class with
            pandas.core.
            ( frame.DataFrame
            | series.Series
            | groupby.(generic.)DataFrameGroupBy
            | groupby.(generic.)SeriesGroupBy
            ).progress_apply

        A new instance will be create every time `progress_apply` is called,
        and each instance will automatically `close()` upon completion.

        Parameters
        ----------
        tqdm_kwargs  : arguments for the tqdm instance

        Examples
        --------
        >>> import pandas as pd
        >>> import numpy as np
        >>> from tqdm import tqdm
        >>> from tqdm.gui import tqdm as tqdm_gui
        >>>
        >>> df = pd.DataFrame(np.random.randint(0, 100, (100000, 6)))
        >>> tqdm.pandas(ncols=50)  # can use tqdm_gui, optional kwargs, etc
        >>> # Now you can use `progress_apply` instead of `apply`
        >>> df.groupby(0).progress_apply(lambda x: x**2)

        References
        ----------
        <https://stackoverflow.com/questions/18603270/\
        progress-indicator-during-pandas-operations-python>
        """
        from warnings import catch_warnings, simplefilter

        from pandas.core.frame import DataFrame
        from pandas.core.series import Series
        try:
            with catch_warnings():
                simplefilter("ignore", category=FutureWarning)
                from pandas import Panel
        except ImportError:  # pandas>=1.2.0
            Panel = None
        Rolling, Expanding = None, None
        try:  # pandas>=1.0.0
            from pandas.core.window.rolling import _Rolling_and_Expanding
        except ImportError:
            try:  # pandas>=0.18.0
                from pandas.core.window import _Rolling_and_Expanding
            except ImportError:  # pandas>=1.2.0
                try:  # pandas>=1.2.0
                    from pandas.core.window.expanding import Expanding
                    from pandas.core.window.rolling import Rolling
                    _Rolling_and_Expanding = Rolling, Expanding
                except ImportError:  # pragma: no cover
                    _Rolling_and_Expanding = None
        try:  # pandas>=0.25.0
            from pandas.core.groupby.generic import SeriesGroupBy  # , NDFrameGroupBy
            from pandas.core.groupby.generic import DataFrameGroupBy
        except ImportError:  # pragma: no cover
            try:  # pandas>=0.23.0
                from pandas.core.groupby.groupby import DataFrameGroupBy, SeriesGroupBy
            except ImportError:
                from pandas.core.groupby import DataFrameGroupBy, SeriesGroupBy
        try:  # pandas>=0.23.0
            from pandas.core.groupby.groupby import GroupBy
        except ImportError:  # pragma: no cover
            from pandas.core.groupby import GroupBy

        try:  # pandas>=0.23.0
            from pandas.core.groupby.groupby import PanelGroupBy
        except ImportError:
            try:
                from pandas.core.groupby import PanelGroupBy
            except ImportError:  # pandas>=0.25.0
                PanelGroupBy = None

        tqdm_kwargs = tqdm_kwargs.copy()
        deprecated_t = [tqdm_kwargs.pop('deprecated_t', None)]

        def inner_generator(df_function='apply'):
            def inner(df, func, *args, **kwargs):
                """
                Parameters
                ----------
                df  : (DataFrame|Series)[GroupBy]
                    Data (may be grouped).
                func  : function
                    To be applied on the (grouped) data.
                **kwargs  : optional
                    Transmitted to `df.apply()`.
                """

                # Precompute total iterations
                total = tqdm_kwargs.pop("total", getattr(df, 'ngroups', None))
                if total is None:  # not grouped
                    if df_function == 'applymap':
                        total = df.size
                    elif isinstance(df, Series):
                        total = len(df)
                    elif _Rolling_and_Expanding is None or \
                            not isinstance(df, _Rolling_and_Expanding):
                        # DataFrame or Panel
                        axis = kwargs.get('axis', 0)
                        if axis == 'index':
                            axis = 0
                        elif axis == 'columns':
                            axis = 1
                        # when axis=0, total is shape[axis1]
                        total = df.size // df.shape[axis]

                # Init bar
                if deprecated_t[0] is not None:
                    t = deprecated_t[0]
                    deprecated_t[0] = None
                else:
                    t = cls(total=total, **tqdm_kwargs)

                if len(args) > 0:
                    # *args intentionally not supported (see #244, #299)
                    TqdmDeprecationWarning(
                        "Except func, normal arguments are intentionally" +
                        " not supported by" +
                        " `(DataFrame|Series|GroupBy).progress_apply`." +
                        " Use keyword arguments instead.",
                        fp_write=getattr(t.fp, 'write', sys.stderr.write))

                try:
                    func = df._is_builtin_func(func)
                except TypeError:
                    pass

                # Define bar updating wrapper
                def wrapper(*args, **kwargs):
                    # update tbar correctly
                    # it seems `pandas apply` calls `func` twice
                    # on the first column/row to decide whether it can
                    # take a fast or slow code path; so stop when t.total==t.n
                    t.update(n=1 if not t.total or t.n < t.total else 0)
                    return func(*args, **kwargs)

                # Apply the provided function (in **kwargs)
                # on the df using our wrapper (which provides bar updating)
                try:
                    return getattr(df, df_function)(wrapper, **kwargs)
                finally:
                    t.close()

            return inner

        # Monkeypatch pandas to provide easy methods
        # Enable custom tqdm progress in pandas!
        Series.progress_apply = inner_generator()
        SeriesGroupBy.progress_apply = inner_generator()
        Series.progress_map = inner_generator('map')
        SeriesGroupBy.progress_map = inner_generator('map')

        DataFrame.progress_apply = inner_generator()
        DataFrameGroupBy.progress_apply = inner_generator()
        DataFrame.progress_applymap = inner_generator('applymap')

        if Panel is not None:
            Panel.progress_apply = inner_generator()
        if PanelGroupBy is not None:
            PanelGroupBy.progress_apply = inner_generator()

        GroupBy.progress_apply = inner_generator()
        GroupBy.progress_aggregate = inner_generator('aggregate')
        GroupBy.progress_transform = inner_generator('transform')

        if Rolling is not None and Expanding is not None:
            Rolling.progress_apply = inner_generator()
            Expanding.progress_apply = inner_generator()
        elif _Rolling_and_Expanding is not None:
            _Rolling_and_Expanding.progress_apply = inner_generator()

<<<<<<< HEAD
    def __init__(self, iterable=None, desc=None, total=None, leave=True,
                 file=None, ncols=None, mininterval=0.1, maxinterval=10.0,
                 miniters=None, ascii=None, disable=False, unit='it',
                 unit_scale=False, dynamic_ncols=None, smoothing=0.3,
                 bar_format=None, initial=0, position=None, postfix=None,
                 unit_divisor=1000, write_bytes=None, lock_args=None,
                 nrows=None, colour=None,
                 gui=False, **kwargs):
=======
    def __init__(self, iterable=None, desc=None, total=None, leave=True, file=None,
                 ncols=None, mininterval=0.1, maxinterval=10.0, miniters=None,
                 ascii=None, disable=False, unit='it', unit_scale=False,
                 dynamic_ncols=False, smoothing=0.3, bar_format=None, initial=0,
                 position=None, postfix=None, unit_divisor=1000, write_bytes=None,
                 lock_args=None, nrows=None, colour=None, delay=0, gui=False,
                 **kwargs):
>>>>>>> 05ad200d
        """
        Parameters
        ----------
        iterable  : iterable, optional
            Iterable to decorate with a progressbar.
            Leave blank to manually manage the updates.
        desc  : str, optional
            Prefix for the progressbar.
        total  : int or float, optional
            The number of expected iterations. If unspecified,
            len(iterable) is used if possible. If float("inf") or as a last
            resort, only basic progress statistics are displayed
            (no ETA, no progressbar).
            If `gui` is True and this parameter needs subsequent updating,
            specify an initial arbitrary large positive number,
            e.g. 9e9.
        leave  : bool, optional
            If [default: True], keeps all traces of the progressbar
            upon termination of iteration.
            If `None`, will leave only if `position` is `0`.
        file  : `io.TextIOWrapper` or `io.StringIO`, optional
            Specifies where to output the progress messages
            (default: sys.stderr). Uses `file.write(str)` and `file.flush()`
            methods.  For encoding, see `write_bytes`.
        ncols  : int, optional
            The width of the entire output message. If specified,
            dynamically resizes the progressbar to stay within this bound.
            If unspecified, attempts to use environment width. The
            fallback is a meter width of 10 and no limit for the counter and
            statistics. If 0, will not print any meter (only stats).
        mininterval  : float, optional
            Minimum progress display update interval [default: 0.1] seconds.
        maxinterval  : float, optional
            Maximum progress display update interval [default: 10] seconds.
            Automatically adjusts `miniters` to correspond to `mininterval`
            after long display update lag. Only works if `dynamic_miniters`
            or monitor thread is enabled.
        miniters  : int or float, optional
            Minimum progress display update interval, in iterations.
            If 0 and `dynamic_miniters`, will automatically adjust to equal
            `mininterval` (more CPU efficient, good for tight loops).
            If > 0, will skip display of specified number of iterations.
            Tweak this and `mininterval` to get very efficient loops.
            If your progress is erratic with both fast and slow iterations
            (network, skipping items, etc) you should set miniters=1.
        ascii  : bool or str, optional
            If unspecified or False, use unicode (smooth blocks) to fill
            the meter. The fallback is to use ASCII characters " 123456789#".
        disable  : bool, optional
            Whether to disable the entire progressbar wrapper
            [default: False]. If set to None, disable on non-TTY.
        unit  : str, optional
            String that will be used to define the unit of each iteration
            [default: it].
        unit_scale  : bool or int or float, optional
            If 1 or True, the number of iterations will be reduced/scaled
            automatically and a metric prefix following the
            International System of Units standard will be added
            (kilo, mega, etc.) [default: False]. If any other non-zero
            number, will scale `total` and `n`.
        dynamic_ncols  : bool, optional
            If set to True, constantly alters `ncols` to the environment
            (allowing for window resizes). If set to False, keep `ncols`
            constant. If not set, use the environment variable
            TQDM_DYNAMIC_NCOLS [default: None].
        smoothing  : float, optional
            Exponential moving average smoothing factor for speed estimates
            (ignored in GUI mode). Ranges from 0 (average speed) to 1
            (current/instantaneous speed) [default: 0.3].
        bar_format  : str, optional
            Specify a custom bar string formatting. May impact performance.
            [default: '{l_bar}{bar}{r_bar}'], where
            l_bar='{desc}: {percentage:3.0f}%|' and
            r_bar='| {n_fmt}/{total_fmt} [{elapsed}<{remaining}, '
              '{rate_fmt}{postfix}]'
            Possible vars: l_bar, bar, r_bar, n, n_fmt, total, total_fmt,
              percentage, elapsed, elapsed_s, ncols, nrows, desc, unit,
              rate, rate_fmt, rate_noinv, rate_noinv_fmt,
              rate_inv, rate_inv_fmt, postfix, unit_divisor,
              remaining, remaining_s, eta.
            Note that a trailing ": " is automatically removed after {desc}
            if the latter is empty.
        initial  : int or float, optional
            The initial counter value. Useful when restarting a progress
            bar [default: 0]. If using float, consider specifying `{n:.3f}`
            or similar in `bar_format`, or specifying `unit_scale`.
        position  : int, optional
            Specify the line offset to print this bar (starting from 0)
            Automatic if unspecified.
            Useful to manage multiple bars at once (eg, from threads).
        postfix  : dict or *, optional
            Specify additional stats to display at the end of the bar.
            Calls `set_postfix(**postfix)` if possible (dict).
        unit_divisor  : float, optional
            [default: 1000], ignored unless `unit_scale` is True.
        write_bytes  : bool, optional
            If (default: None) and `file` is unspecified,
            bytes will be written in Python 2. If `True` will also write
            bytes. In all other cases will default to unicode.
        lock_args  : tuple, optional
            Passed to `refresh` for intermediate output
            (initialisation, iterating, and updating).
        nrows  : int, optional
            The screen height. If specified, hides nested bars outside this
            bound. If unspecified, attempts to use environment height.
            The fallback is 20.
        colour  : str, optional
            Bar colour (e.g. 'green', '#00ff00').
        delay  : float, optional
            Don't display until [default: 0] seconds have elapsed.
        gui  : bool, optional
            WARNING: internal parameter - do not use.
            Use tqdm.gui.tqdm(...) instead. If set, will attempt to use
            matplotlib animations for a graphical output [default: False].

        Returns
        -------
        out  : decorated iterator.
        """
        if write_bytes is None:
            write_bytes = file is None and sys.version_info < (3,)

        if file is None:
            file = sys.stderr

        if write_bytes:
            # Despite coercing unicode into bytes, py2 sys.std* streams
            # should have bytes written to them.
            file = SimpleTextIOWrapper(
                file, encoding=getattr(file, 'encoding', None) or 'utf-8')

        file = DisableOnWriteError(file, tqdm_instance=self)

        if disable is None and hasattr(file, "isatty") and not file.isatty():
            disable = True

        if total is None and iterable is not None:
            try:
                total = len(iterable)
            except (TypeError, AttributeError):
                total = None
        if total == float("inf"):
            # Infinite iterations, behave same as unknown
            total = None

        if disable:
            self.iterable = iterable
            self.disable = disable
            with self._lock:
                self.pos = self._get_free_pos(self)
                self._instances.remove(self)
            self.n = initial
            self.total = total
            self.leave = leave
            return

        if kwargs:
            self.disable = True
            with self._lock:
                self.pos = self._get_free_pos(self)
                self._instances.remove(self)
            raise (
                TqdmDeprecationWarning(
                    "`nested` is deprecated and automated.\n"
                    "Use `position` instead for manual control.\n",
                    fp_write=getattr(file, 'write', sys.stderr.write))
                if "nested" in kwargs else
                TqdmKeyError("Unknown argument(s): " + str(kwargs)))

        # Preprocess the arguments
        if dynamic_ncols is None:
            dynamic_ncols = os.environ.get("TQDM_DYNAMIC_NCOLS") == "1"
        if ((ncols is None or nrows is None) and
            (file in (sys.stderr, sys.stdout))) or \
                dynamic_ncols:  # pragma: no cover
            if dynamic_ncols:
                dynamic_ncols = _screen_shape_wrapper()
                if dynamic_ncols:
                    ncols, nrows = dynamic_ncols(file)
            else:
                _dynamic_ncols = _screen_shape_wrapper()
                if _dynamic_ncols:
                    _ncols, _nrows = _dynamic_ncols(file)
                    if ncols is None:
                        ncols = _ncols
                    if nrows is None:
                        nrows = _nrows

        if miniters is None:
            miniters = 0
            dynamic_miniters = True
        else:
            dynamic_miniters = False

        if mininterval is None:
            mininterval = 0

        if maxinterval is None:
            maxinterval = 0

        if ascii is None:
            ascii = not _supports_unicode(file)

        if bar_format and not ((ascii is True) or _is_ascii(ascii)):
            # Convert bar format into unicode since terminal uses unicode
            bar_format = _unicode(bar_format)

        if smoothing is None:
            smoothing = 0

        # Store the arguments
        self.iterable = iterable
        self.desc = desc or ''
        self.total = total
        self.leave = leave
        self.fp = file
        self.ncols = ncols
        self.nrows = nrows
        self.mininterval = mininterval
        self.maxinterval = maxinterval
        self.miniters = miniters
        self.dynamic_miniters = dynamic_miniters
        self.ascii = ascii
        self.disable = disable
        self.unit = unit
        self.unit_scale = unit_scale
        self.unit_divisor = unit_divisor
        self.initial = initial
        self.lock_args = lock_args
        self.delay = delay
        self.gui = gui
        self.dynamic_ncols = dynamic_ncols
        self.smoothing = smoothing
        self._ema_dn = EMA(smoothing)
        self._ema_dt = EMA(smoothing)
        self._ema_miniters = EMA(smoothing)
        self.bar_format = bar_format
        self.postfix = None
        self.colour = colour
        self._time = time
        if postfix:
            try:
                self.set_postfix(refresh=False, **postfix)
            except TypeError:
                self.postfix = postfix

        # Init the iterations counters
        self.last_print_n = initial
        self.n = initial

        # if nested, at initial sp() call we replace '\r' by '\n' to
        # not overwrite the outer progress bar
        with self._lock:
            if position is None:
                self.pos = self._get_free_pos(self)
            else:  # mark fixed positions as negative
                self.pos = -position

        if not gui:
            # Initialize the screen printer
            self.sp = self.status_printer(self.fp)
            if delay <= 0:
                self.refresh(lock_args=self.lock_args)

        # Init the time counter
        self.last_print_t = self._time()
        # NB: Avoid race conditions by setting start_t at the very end of init
        self.start_t = self.last_print_t

    def __bool__(self):
        if self.total is not None:
            return self.total > 0
        if self.iterable is None:
            raise TypeError('bool() undefined when iterable == total == None')
        return bool(self.iterable)

    def __nonzero__(self):
        return self.__bool__()

    def __len__(self):
        return self.total if self.iterable is None else \
            (self.iterable.shape[0] if hasattr(self.iterable, "shape")
             else len(self.iterable) if hasattr(self.iterable, "__len__")
             else self.iterable.__length_hint__()
             if hasattr(self.iterable, "__length_hint__")
             else getattr(self, "total", None))

    def __enter__(self):
        return self

    def __exit__(self, exc_type, exc_value, traceback):
        try:
            self.close()
        except AttributeError:
            # maybe eager thread cleanup upon external error
            if (exc_type, exc_value, traceback) == (None, None, None):
                raise
            warn("AttributeError ignored", TqdmWarning, stacklevel=2)

    def __del__(self):
        self.close()

    def __str__(self):
        return self.format_meter(**self.format_dict)

    @property
    def _comparable(self):
        return abs(getattr(self, "pos", 1 << 31))

    def __hash__(self):
        return id(self)

    def __iter__(self):
        """Backward-compatibility to use: for x in tqdm(iterable)"""

        # Inlining instance variables as locals (speed optimisation)
        iterable = self.iterable

        # If the bar is disabled, then just walk the iterable
        # (note: keep this check outside the loop for performance)
        if self.disable:
            for obj in iterable:
                yield obj
            return

        mininterval = self.mininterval
        last_print_t = self.last_print_t
        last_print_n = self.last_print_n
        min_start_t = self.start_t + self.delay
        n = self.n
        time = self._time

        try:
            for obj in iterable:
                yield obj
                # Update and possibly print the progressbar.
                # Note: does not call self.update(1) for speed optimisation.
                n += 1

                if n - last_print_n >= self.miniters:
                    cur_t = time()
                    dt = cur_t - last_print_t
                    if dt >= mininterval and cur_t >= min_start_t:
                        self.update(n - last_print_n)
                        last_print_n = self.last_print_n
                        last_print_t = self.last_print_t
        finally:
            self.n = n
            self.close()

    def update(self, n=1):
        """
        Manually update the progress bar, useful for streams
        such as reading files.
        E.g.:
        >>> t = tqdm(total=filesize) # Initialise
        >>> for current_buffer in stream:
        ...    ...
        ...    t.update(len(current_buffer))
        >>> t.close()
        The last line is highly recommended, but possibly not necessary if
        `t.update()` will be called in such a way that `filesize` will be
        exactly reached and printed.

        Parameters
        ----------
        n  : int or float, optional
            Increment to add to the internal counter of iterations
            [default: 1]. If using float, consider specifying `{n:.3f}`
            or similar in `bar_format`, or specifying `unit_scale`.

        Returns
        -------
        out  : bool or None
            True if a `display()` was triggered.
        """
        if self.disable:
            return

        if n < 0:
            self.last_print_n += n  # for auto-refresh logic to work
        self.n += n

        # check counter first to reduce calls to time()
        if self.n - self.last_print_n >= self.miniters:
            cur_t = self._time()
            dt = cur_t - self.last_print_t
            if dt >= self.mininterval and cur_t >= self.start_t + self.delay:
                cur_t = self._time()
                dn = self.n - self.last_print_n  # >= n
                if self.smoothing and dt and dn:
                    # EMA (not just overall average)
                    self._ema_dn(dn)
                    self._ema_dt(dt)
                self.refresh(lock_args=self.lock_args)
                if self.dynamic_miniters:
                    # If no `miniters` was specified, adjust automatically to the
                    # maximum iteration rate seen so far between two prints.
                    # e.g.: After running `tqdm.update(5)`, subsequent
                    # calls to `tqdm.update()` will only cause an update after
                    # at least 5 more iterations.
                    if self.maxinterval and dt >= self.maxinterval:
                        self.miniters = dn * (self.mininterval or self.maxinterval) / dt
                    elif self.smoothing:
                        # EMA miniters update
                        self.miniters = self._ema_miniters(
                            dn * (self.mininterval / dt if self.mininterval and dt
                                  else 1))
                    else:
                        # max iters between two prints
                        self.miniters = max(self.miniters, dn)

                # Store old values for next call
                self.last_print_n = self.n
                self.last_print_t = cur_t
                return True

    def close(self):
        """Cleanup and (if leave=False) close the progressbar."""
        if self.disable:
            return

        # Prevent multiple closures
        self.disable = True

        # decrement instance pos and remove from internal set
        pos = abs(self.pos)
        self._decr_instances(self)

        if self.last_print_t < self.start_t + self.delay:
            # haven't ever displayed; nothing to clear
            return

        # GUI mode
        if getattr(self, 'sp', None) is None:
            return

        # annoyingly, _supports_unicode isn't good enough
        def fp_write(s):
            self.fp.write(_unicode(s))

        try:
            fp_write('')
        except ValueError as e:
            if 'closed' in str(e):
                return
            raise  # pragma: no cover

        leave = pos == 0 if self.leave is None else self.leave

        with self._lock:
            if leave:
                # stats for overall rate (no weighted average)
                self._ema_dt = lambda: None
                self.display(pos=0)
                fp_write('\n')
            else:
                # clear previous display
                if self.display(msg='', pos=pos) and not pos:
                    fp_write('\r')

    def clear(self, nolock=False):
        """Clear current bar display."""
        if self.disable:
            return

        if not nolock:
            self._lock.acquire()
        pos = abs(self.pos)
        if pos < (self.nrows or 20):
            self.moveto(pos)
            self.sp('')
            self.fp.write('\r')  # place cursor back at the beginning of line
            self.moveto(-pos)
        if not nolock:
            self._lock.release()

    def refresh(self, nolock=False, lock_args=None):
        """
        Force refresh the display of this bar.

        Parameters
        ----------
        nolock  : bool, optional
            If `True`, does not lock.
            If [default: `False`]: calls `acquire()` on internal lock.
        lock_args  : tuple, optional
            Passed to internal lock's `acquire()`.
            If specified, will only `display()` if `acquire()` returns `True`.
        """
        if self.disable:
            return

        if not nolock:
            if lock_args:
                if not self._lock.acquire(*lock_args):
                    return False
            else:
                self._lock.acquire()
        self.display()
        if not nolock:
            self._lock.release()
        return True

    def unpause(self):
        """Restart tqdm timer from last print time."""
        if self.disable:
            return
        cur_t = self._time()
        self.start_t += cur_t - self.last_print_t
        self.last_print_t = cur_t

    def reset(self, total=None):
        """
        Resets to 0 iterations for repeated use.

        Consider combining with `leave=True`.

        Parameters
        ----------
        total  : int or float, optional. Total to use for the new bar.
        """
        self.n = 0
        if total is not None:
            self.total = total
        if self.disable:
            return
        self.last_print_n = 0
        self.last_print_t = self.start_t = self._time()
        self._ema_dn = EMA(self.smoothing)
        self._ema_dt = EMA(self.smoothing)
        self._ema_miniters = EMA(self.smoothing)
        self.refresh()

    def set_description(self, desc=None, refresh=True):
        """
        Set/modify description of the progress bar.

        Parameters
        ----------
        desc  : str, optional
        refresh  : bool, optional
            Forces refresh [default: True].
        """
        self.desc = desc + ': ' if desc else ''
        if refresh:
            self.refresh()

    def set_description_str(self, desc=None, refresh=True):
        """Set/modify description without ': ' appended."""
        self.desc = desc or ''
        if refresh:
            self.refresh()

    def set_postfix(self, ordered_dict=None, refresh=True, **kwargs):
        """
        Set/modify postfix (additional stats)
        with automatic formatting based on datatype.

        Parameters
        ----------
        ordered_dict  : dict or OrderedDict, optional
        refresh  : bool, optional
            Forces refresh [default: True].
        kwargs  : dict, optional
        """
        # Sort in alphabetical order to be more deterministic
        postfix = OrderedDict([] if ordered_dict is None else ordered_dict)
        for key in sorted(kwargs.keys()):
            postfix[key] = kwargs[key]
        # Preprocess stats according to datatype
        for key in postfix.keys():
            # Number: limit the length of the string
            if isinstance(postfix[key], Number):
                postfix[key] = self.format_num(postfix[key])
            # Else for any other type, try to get the string conversion
            elif not isinstance(postfix[key], _basestring):
                postfix[key] = str(postfix[key])
            # Else if it's a string, don't need to preprocess anything
        # Stitch together to get the final postfix
        self.postfix = ', '.join(key + '=' + postfix[key].strip()
                                 for key in postfix.keys())
        if refresh:
            self.refresh()

    def set_postfix_str(self, s='', refresh=True):
        """
        Postfix without dictionary expansion, similar to prefix handling.
        """
        self.postfix = str(s)
        if refresh:
            self.refresh()

    def moveto(self, n):
        # TODO: private method
        self.fp.write(_unicode('\n' * n + _term_move_up() * -n))
        self.fp.flush()

    @property
    def format_dict(self):
        """Public API for read-only member access."""
        if self.disable and not hasattr(self, 'unit'):
            return defaultdict(lambda: None, {
                'n': self.n, 'total': self.total, 'elapsed': 0, 'unit': 'it'})
        if self.dynamic_ncols:
            self.ncols, self.nrows = self.dynamic_ncols(self.fp)
        return {
            'n': self.n, 'total': self.total,
            'elapsed': self._time() - self.start_t if hasattr(self, 'start_t') else 0,
            'ncols': self.ncols, 'nrows': self.nrows, 'prefix': self.desc,
            'ascii': self.ascii, 'unit': self.unit, 'unit_scale': self.unit_scale,
            'rate': self._ema_dn() / self._ema_dt() if self._ema_dt() else None,
            'bar_format': self.bar_format, 'postfix': self.postfix,
            'unit_divisor': self.unit_divisor, 'initial': self.initial,
            'colour': self.colour}

    def display(self, msg=None, pos=None):
        """
        Use `self.sp` to display `msg` in the specified `pos`.

        Consider overloading this function when inheriting to use e.g.:
        `self.some_frontend(**self.format_dict)` instead of `self.sp`.

        Parameters
        ----------
        msg  : str, optional. What to display (default: `repr(self)`).
        pos  : int, optional. Position to `moveto`
          (default: `abs(self.pos)`).
        """
        if pos is None:
            pos = abs(self.pos)

        nrows = self.nrows or 20
        if pos >= nrows - 1:
            if pos >= nrows:
                return False
            if msg or msg is None:  # override at `nrows - 1`
                msg = " ... (more hidden) ..."

        if not hasattr(self, "sp"):
            raise TqdmDeprecationWarning(
                "Please use `tqdm.gui.tqdm(...)`"
                " instead of `tqdm(..., gui=True)`\n",
                fp_write=getattr(self.fp, 'write', sys.stderr.write))

        if pos:
            self.moveto(pos)
        self.sp(self.__str__() if msg is None else msg)
        if pos:
            self.moveto(-pos)
        return True

    @classmethod
    @contextmanager
    def wrapattr(cls, stream, method, total=None, bytes=True, **tqdm_kwargs):
        """
        stream  : file-like object.
        method  : str, "read" or "write". The result of `read()` and
            the first argument of `write()` should have a `len()`.

        >>> with tqdm.wrapattr(file_obj, "read", total=file_obj.size) as fobj:
        ...     while True:
        ...         chunk = fobj.read(chunk_size)
        ...         if not chunk:
        ...             break
        """
        with cls(total=total, **tqdm_kwargs) as t:
            if bytes:
                t.unit = "B"
                t.unit_scale = True
                t.unit_divisor = 1024
            yield CallbackIOWrapper(t.update, stream, method)


def trange(*args, **kwargs):
    """
    A shortcut for tqdm(xrange(*args), **kwargs).
    On Python3+ range is used instead of xrange.
    """
    return tqdm(_range(*args), **kwargs)<|MERGE_RESOLUTION|>--- conflicted
+++ resolved
@@ -841,24 +841,13 @@
         elif _Rolling_and_Expanding is not None:
             _Rolling_and_Expanding.progress_apply = inner_generator()
 
-<<<<<<< HEAD
-    def __init__(self, iterable=None, desc=None, total=None, leave=True,
-                 file=None, ncols=None, mininterval=0.1, maxinterval=10.0,
-                 miniters=None, ascii=None, disable=False, unit='it',
-                 unit_scale=False, dynamic_ncols=None, smoothing=0.3,
-                 bar_format=None, initial=0, position=None, postfix=None,
-                 unit_divisor=1000, write_bytes=None, lock_args=None,
-                 nrows=None, colour=None,
-                 gui=False, **kwargs):
-=======
     def __init__(self, iterable=None, desc=None, total=None, leave=True, file=None,
                  ncols=None, mininterval=0.1, maxinterval=10.0, miniters=None,
                  ascii=None, disable=False, unit='it', unit_scale=False,
-                 dynamic_ncols=False, smoothing=0.3, bar_format=None, initial=0,
+                 dynamic_ncols=None, smoothing=0.3, bar_format=None, initial=0,
                  position=None, postfix=None, unit_divisor=1000, write_bytes=None,
                  lock_args=None, nrows=None, colour=None, delay=0, gui=False,
                  **kwargs):
->>>>>>> 05ad200d
         """
         Parameters
         ----------
