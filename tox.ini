--- conflicted
+++ resolved
@@ -13,11 +13,7 @@
     coverage<4
     coveralls
 commands =
-<<<<<<< HEAD
-    nosetests --with-coverage --cover-package=tqdm -d -v tqdm/
-=======
-    nosetests --with-coverage --cover-package=tqdm --ignore-files="tests_perf\.py" -v tqdm/
->>>>>>> 1921d874
+    nosetests --with-coverage --cover-package=tqdm --ignore-files="tests_perf\.py" -d -v tqdm/
     coveralls
 
 [testenv:flake8]
@@ -40,4 +36,4 @@
 deps =
     nose
 commands =
-    nosetests tqdm/tests/tests_perf.py -v+    nosetests tqdm/tests/tests_perf.py -d -v