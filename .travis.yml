language: python
matrix:
  include:
<<<<<<< HEAD
=======
  - python: 2.6
    env: TOXENV=py26
    dist: trusty
>>>>>>> dc095e6b
  - python: 2.7
    env: TOXENV=py27
  - python: 3.4
    env: TOXENV=py34
  - python: 3.5
    env: TOXENV=py35
  - python: 3.6
    env: TOXENV=py36
  - python: 3.7
    env: TOXENV=py37
    dist: xenial
    sudo: true  # required for py37, docker
    services:
    - docker
    after_success:
    - echo "$DOCKER_PWD" | docker login -u $DOCKER_USR --password-stdin
    - echo "$GITHUB_TOKEN" | docker login docker.pkg.github.com -u $GITHUB_USR --password-stdin
    - make -B docker
    - |
      if [[ -n "$TRAVIS_TAG" ]]; then
      docker tag tqdm/tqdm:latest tqdm/tqdm:${TRAVIS_TAG#v}
      docker tag tqdm/tqdm:latest docker.pkg.github.com/tqdm/tqdm/tqdm:${TRAVIS_TAG#v}
      ; fi
    - docker tag tqdm/tqdm:latest tqdm/tqdm:devel
    - pip install .[dev]
    - make build
    #- make submodules
    #- cd wiki && make && cd ..
    - openssl aes-256-cbc -K $encrypted_a6d6301302b7_key
      -iv $encrypted_a6d6301302b7_iv -in .meta/.tqdm.gpg.enc -out .tqdm.gpg -d
    - gpg --import .tqdm.gpg
    - rm .tqdm.gpg
    deploy:
    - provider: script
      script: twine upload -s -i tqdm@caspersci.uk.to dist/tqdm-*
      skip_cleanup: true
      on:
        tags: true
    - provider: releases
      api_key: $GITHUB_TOKEN
      file_glob: true
      file: dist/tqdm-*.whl*
      skip_cleanup: true
      draft: true
      name: tqdm $TRAVIS_TAG stable
      on:
        tags: true
    - provider: script
      script: docker push tqdm/tqdm:${TRAVIS_TAG#v}
      on:
        tags: true
    - provider: script
      script: docker push docker.pkg.github.com/tqdm/tqdm/tqdm:${TRAVIS_TAG#v}
      on:
        tags: true
    - provider: script
      script: docker push tqdm/tqdm:latest
    - provider: script
      script: docker push tqdm/tqdm:devel
      on:
        branch: devel
  - python: pypy2.7-5.10.0
    env: TOXENV=pypy
  - python: pypy3.5-5.10.0
    env: TOXENV=pypy3
  - python: 3.6
    env: TOXENV=flake8
  - python: 3.6
    env: TOXENV=setup.py
  - python: 3.6
    env: TOXENV=perf
# use cache for big builds like pandas (to minimise build time).
# If issues, clear cache
# https://docs.travis-ci.com/user/caching/#Clearing-Caches
cache:
  pip: true
  directories:
  - $HOME/.cache/pip
before_cache:
- rm -f $HOME/.cache/pip/log/debug.log
notifications:
  email: false
# branches:  # remove travis double-check on pull requests in main repo
#   only:
#     - master
#     - /^\d\.\d+$/
before_install:
# fix a crash with multiprocessing on Travis
# - sudo rm -rf /dev/shm
# - sudo ln -s /run/shm /dev/shm
- git fetch --tags
install:
- pip install tox
- pip install .
script:
- tox<|MERGE_RESOLUTION|>--- conflicted
+++ resolved
@@ -1,12 +1,6 @@
 language: python
 matrix:
   include:
-<<<<<<< HEAD
-=======
-  - python: 2.6
-    env: TOXENV=py26
-    dist: trusty
->>>>>>> dc095e6b
   - python: 2.7
     env: TOXENV=py27
   - python: 3.4
