"""
Customisable progressbar decorator for iterators.
Includes a default (x)range iterator printing to stderr.

Usage:
  >>> from tqdm import trange[, tqdm]
  >>> for i in trange(10): #same as: for i in tqdm(xrange(10))
  ...     ...
"""
from __future__ import absolute_import
# integer division / : float, // : int
from __future__ import division
# compatibility functions and utilities
from ._utils import _supports_unicode, _environ_cols_wrapper, _range, _unich, \
    _term_move_up, _unicode, WeakSet, _basestring, _OrderedDict, \
<<<<<<< HEAD
    Comparable, RE_ANSI, SimpleTextIOWrapper
=======
    Comparable, RE_ANSI, _is_ascii
>>>>>>> 079d71fe
from ._monitor import TMonitor
# native libraries
import sys
from numbers import Number
from time import time
from contextlib import contextmanager
# For parallelism safety
import multiprocessing as mp
import threading as th
from warnings import warn

__author__ = {"github.com/": ["noamraph", "obiwanus", "kmike", "hadim",
                              "casperdcl", "lrq3000"]}
__all__ = ['tqdm', 'trange',
           'TqdmTypeError', 'TqdmKeyError', 'TqdmWarning',
           'TqdmExperimentalWarning', 'TqdmDeprecationWarning',
           'TqdmMonitorWarning']


class TqdmTypeError(TypeError):
    pass


class TqdmKeyError(KeyError):
    pass


class TqdmWarning(Warning):
    """base class for all tqdm warnings.

    Used for non-external-code-breaking errors, such as garbled printing.
    """
    def __init__(self, msg, fp_write=None, *a, **k):
        if fp_write is not None:
            fp_write("\n" + self.__class__.__name__ + ": " +
                     str(msg).rstrip() + '\n')
        else:
            super(TqdmWarning, self).__init__(msg, *a, **k)


class TqdmExperimentalWarning(TqdmWarning, FutureWarning):
    """beta feature, unstable API and behaviour"""
    pass


class TqdmDeprecationWarning(TqdmWarning, DeprecationWarning):
    # not suppressed if raised
    pass


class TqdmMonitorWarning(TqdmWarning, RuntimeWarning):
    """tqdm monitor errors which do not affect external functionality"""
    pass


class TqdmDefaultWriteLock(object):
    """
    Provide a default write lock for thread and multiprocessing safety.
    Works only on platforms supporting `fork` (so Windows is excluded).
    You must initialise a `tqdm` or `TqdmDefaultWriteLock` instance
    before forking in order for the write lock to work.
    On Windows, you need to supply the lock from the parent to the children as
    an argument to joblib or the parallelism lib you use.
    """
    def __init__(self):
        # Create global parallelism locks to avoid racing issues with parallel
        # bars works only if fork available (Linux/MacOSX, but not Windows)
        self.create_mp_lock()
        self.create_th_lock()
        cls = type(self)
        self.locks = [lk for lk in [cls.mp_lock, cls.th_lock] if lk is not None]

    def acquire(self):
        for lock in self.locks:
            lock.acquire()

    def release(self):
        for lock in self.locks[::-1]:  # Release in inverse order of acquisition
            lock.release()

    def __enter__(self):
        self.acquire()

    def __exit__(self, *exc):
        self.release()

    @classmethod
    def create_mp_lock(cls):
        if not hasattr(cls, 'mp_lock'):
            try:
                cls.mp_lock = mp.RLock()  # multiprocessing lock
            except ImportError:  # pragma: no cover
                cls.mp_lock = None
            except OSError:  # pragma: no cover
                cls.mp_lock = None

    @classmethod
    def create_th_lock(cls):
        if not hasattr(cls, 'th_lock'):
            try:
                cls.th_lock = th.RLock()  # thread lock
            except OSError:  # pragma: no cover
                cls.th_lock = None


# Create a thread lock before instantiation so that no setup needs to be done
# before running in a multithreaded environment.
# Do not create the multiprocessing lock because it sets the multiprocessing
# context and does not allow the user to use 'spawn' or 'forkserver' methods.
TqdmDefaultWriteLock.create_th_lock()

ASCII_FMT = " 123456789#"
UTF_FMT = u" " + u''.join(map(_unich, range(0x258F, 0x2587, -1)))


class tqdm(Comparable):
    """
    Decorate an iterable object, returning an iterator which acts exactly
    like the original iterable, but prints a dynamically updating
    progressbar every time a value is requested.
    """

    monitor_interval = 10  # set to 0 to disable the thread
    monitor = None

    @staticmethod
    def format_sizeof(num, suffix='', divisor=1000):
        """
        Formats a number (greater than unity) with SI Order of Magnitude
        prefixes.

        Parameters
        ----------
        num  : float
            Number ( >= 1) to format.
        suffix  : str, optional
            Post-postfix [default: ''].
        divisor  : float, optionl
            Divisor between prefixes [default: 1000].

        Returns
        -------
        out  : str
            Number with Order of Magnitude SI unit postfix.
        """
        for unit in ['', 'k', 'M', 'G', 'T', 'P', 'E', 'Z']:
            if abs(num) < 999.5:
                if abs(num) < 99.95:
                    if abs(num) < 9.995:
                        return '{0:1.2f}'.format(num) + unit + suffix
                    return '{0:2.1f}'.format(num) + unit + suffix
                return '{0:3.0f}'.format(num) + unit + suffix
            num /= divisor
        return '{0:3.1f}Y'.format(num) + suffix

    @staticmethod
    def format_interval(t):
        """
        Formats a number of seconds as a clock time, [H:]MM:SS

        Parameters
        ----------
        t  : int
            Number of seconds.

        Returns
        -------
        out  : str
            [H:]MM:SS
        """
        mins, s = divmod(int(t), 60)
        h, m = divmod(mins, 60)
        if h:
            return '{0:d}:{1:02d}:{2:02d}'.format(h, m, s)
        else:
            return '{0:02d}:{1:02d}'.format(m, s)

    @staticmethod
    def format_num(n):
        """
        Intelligent scientific notation (.3g).

        Parameters
        ----------
        n  : int or float or Numeric
            A Number.

        Returns
        -------
        out  : str
            Formatted number.
        """
        f = '{0:.3g}'.format(n).replace('+0', '+').replace('-0', '-')
        n = str(n)
        return f if len(f) < len(n) else n

    @staticmethod
    def ema(x, mu=None, alpha=0.3):
        """
        Exponential moving average: smoothing to give progressively lower
        weights to older values.

        Parameters
        ----------
        x  : float
            New value to include in EMA.
        mu  : float, optional
            Previous EMA value.
        alpha  : float, optional
            Smoothing factor in range [0, 1], [default: 0.3].
            Increase to give more weight to recent values.
            Ranges from 0 (yields mu) to 1 (yields x).
        """
        return x if mu is None else (alpha * x) + (1 - alpha) * mu

    @staticmethod
    def status_printer(file):
        """
        Manage the printing and in-place updating of a line of characters.
        Note that if the string is longer than a line, then in-place
        updating may not work (it will print a new line at each refresh).
        """
        fp = file
        fp_flush = getattr(fp, 'flush', lambda: None)  # pragma: no cover

        def fp_write(s):
            fp.write(_unicode(s))
            fp_flush()

        last_len = [0]

        def print_status(s):
            len_s = len(s)
            fp_write('\r' + s + (' ' * max(last_len[0] - len_s, 0)))
            last_len[0] = len_s

        return print_status

    @staticmethod
    def format_meter(n, total, elapsed, ncols=None, prefix='', ascii=False,
                     unit='it', unit_scale=False, rate=None, bar_format=None,
                     postfix=None, unit_divisor=1000, **extra_kwargs):
        """
        Return a string-based progress bar given some parameters

        Parameters
        ----------
        n  : int
            Number of finished iterations.
        total  : int
            The expected total number of iterations. If meaningless (), only
            basic progress statistics are displayed (no ETA).
        elapsed  : float
            Number of seconds passed since start.
        ncols  : int, optional
            The width of the entire output message. If specified,
            dynamically resizes the progress meter to stay within this bound
            [default: None]. The fallback meter width is 10 for the progress
            bar + no limit for the iterations counter and statistics. If 0,
            will not print any meter (only stats).
        prefix  : str, optional
            Prefix message (included in total width) [default: ''].
            Use as {desc} in bar_format string.
        ascii  : bool, optional or str, optional
            If not set, use unicode (smooth blocks) to fill the meter
            [default: False]. The fallback is to use ASCII characters
            " 123456789#".
        unit  : str, optional
            The iteration unit [default: 'it'].
        unit_scale  : bool or int or float, optional
            If 1 or True, the number of iterations will be printed with an
            appropriate SI metric prefix (k = 10^3, M = 10^6, etc.)
            [default: False]. If any other non-zero number, will scale
            `total` and `n`.
        rate  : float, optional
            Manual override for iteration rate.
            If [default: None], uses n/elapsed.
        bar_format  : str, optional
            Specify a custom bar string formatting. May impact performance.
            [default: '{l_bar}{bar}{r_bar}'], where
            l_bar='{desc}: {percentage:3.0f}%|' and
            r_bar='| {n_fmt}/{total_fmt} [{elapsed}<{remaining}, '
              '{rate_fmt}{postfix}]'
            Possible vars: l_bar, bar, r_bar, n, n_fmt, total, total_fmt,
              percentage, rate, rate_fmt, rate_noinv, rate_noinv_fmt,
              rate_inv, rate_inv_fmt, elapsed, elapsed_s,
              remaining, remaining_s, desc, postfix, unit.
            Note that a trailing ": " is automatically removed after {desc}
            if the latter is empty.
        postfix  : *, optional
            Similar to `prefix`, but placed at the end
            (e.g. for additional stats).
            Note: postfix is usually a string (not a dict) for this method,
            and will if possible be set to postfix = ', ' + postfix.
            However other types are supported (#382).
        unit_divisor  : float, optional
            [default: 1000], ignored unless `unit_scale` is True.

        Returns
        -------
        out  : Formatted meter and stats, ready to display.
        """

        # sanity check: total
        if total and n > total:
            total = None

        # apply custom scale if necessary
        if unit_scale and unit_scale not in (True, 1):
            if total:
                total *= unit_scale
            n *= unit_scale
            if rate:
                rate *= unit_scale  # by default rate = 1 / self.avg_time
            unit_scale = False

        elapsed_str = tqdm.format_interval(elapsed)

        # if unspecified, attempt to use rate = average speed
        # (we allow manual override since predicting time is an arcane art)
        if rate is None and elapsed:
            rate = n / elapsed
        inv_rate = 1 / rate if rate else None
        format_sizeof = tqdm.format_sizeof
        rate_noinv_fmt = ((format_sizeof(rate) if unit_scale else
                           '{0:5.2f}'.format(rate))
                          if rate else '?') + unit + '/s'
        rate_inv_fmt = ((format_sizeof(inv_rate) if unit_scale else
                         '{0:5.2f}'.format(inv_rate))
                        if inv_rate else '?') + 's/' + unit
        rate_fmt = rate_inv_fmt if inv_rate and inv_rate > 1 else rate_noinv_fmt

        if unit_scale:
            n_fmt = format_sizeof(n, divisor=unit_divisor)
            total_fmt = format_sizeof(total, divisor=unit_divisor) \
                if total is not None else '?'
        else:
            n_fmt = str(n)
            total_fmt = str(total) if total is not None else '?'

        try:
            postfix = ', ' + postfix if postfix else ''
        except TypeError:
            pass

        remaining = (total - n) / rate if rate and total else 0
        remaining_str = tqdm.format_interval(remaining) if rate else '?'

        # format the stats displayed to the left and right sides of the bar
        if prefix:
            # old prefix setup work around
            bool_prefix_colon_already = (prefix[-2:] == ": ")
            l_bar = prefix if bool_prefix_colon_already else prefix + ": "
        else:
            l_bar = ''

        r_bar = '| {0}/{1} [{2}<{3}, {4}{5}]'.format(
            n_fmt, total_fmt, elapsed_str, remaining_str, rate_fmt, postfix)

        # Custom bar formatting
        # Populate a dict with all available progress indicators
        format_dict = dict(
            n=n, n_fmt=n_fmt, total=total, total_fmt=total_fmt,
            rate=inv_rate if inv_rate and inv_rate > 1 else rate,
            rate_fmt=rate_fmt, rate_noinv=rate,
            rate_noinv_fmt=rate_noinv_fmt, rate_inv=inv_rate,
            rate_inv_fmt=rate_inv_fmt,
            elapsed=elapsed_str, elapsed_s=elapsed,
            remaining=remaining_str, remaining_s=remaining,
            l_bar=l_bar, r_bar=r_bar,
            desc=prefix or '', postfix=postfix, unit=unit,
            # bar=full_bar,  # replaced by procedure below
            **extra_kwargs)

        # total is known: we can predict some stats
        if total:
            # fractional and percentage progress
            frac = n / total
            percentage = frac * 100

            l_bar += '{0:3.0f}%|'.format(percentage)

            if ncols == 0:
                return l_bar[:-1] + r_bar[1:]

            if bar_format:
                format_dict.update(l_bar=l_bar, percentage=percentage)
                # , bar=full_bar  # replaced by procedure below

                # auto-remove colon for empty `desc`
                if not prefix:
                    bar_format = bar_format.replace("{desc}: ", '')

                # Interpolate supplied bar format with the dict
                if '{bar}' in bar_format:
                    # Format left/right sides of the bar, and format the bar
                    # later in the remaining space (avoid breaking display)
                    l_bar_user, r_bar_user = bar_format.split('{bar}')
                    l_bar = l_bar_user.format(**format_dict)
                    r_bar = r_bar_user.format(**format_dict)
                else:
                    # Else no progress bar, we can just format and return
                    return bar_format.format(**format_dict)

            # Formatting progress bar space available for bar's display
            if ncols:
                N_BARS = max(1, ncols - len(RE_ANSI.sub('', l_bar + r_bar)))
            else:
                N_BARS = 10

            # format bar depending on availability of unicode/ascii chars
            if ascii is True:
                ascii = ASCII_FMT
            elif ascii is False:
                ascii = UTF_FMT
            nsyms = len(ascii) - 1
            bar_length, frac_bar_length = divmod(
                    int(frac * N_BARS * nsyms), nsyms)

            bar = ascii[-1] * bar_length
            frac_bar = ascii[frac_bar_length]

            # whitespace padding
            if bar_length < N_BARS:
                full_bar = bar + frac_bar + \
                    ascii[0] * (N_BARS - bar_length - 1)
            else:
                full_bar = bar + \
                    ascii[0] * (N_BARS - bar_length)

            # Piece together the bar parts
            return l_bar + full_bar + r_bar

        elif bar_format:
            # user-specified bar_format but no total
            return bar_format.format(bar='?', **format_dict)
        else:
            # no total: no progressbar, ETA, just progress stats
            return ((prefix + ": ") if prefix else '') + \
                '{0}{1} [{2}, {3}{4}]'.format(
                    n_fmt, unit, elapsed_str, rate_fmt, postfix)

    def __new__(cls, *args, **kwargs):
        # Create a new instance
        instance = object.__new__(cls)
        # Add to the list of instances
        if not hasattr(cls, '_instances'):
            cls._instances = WeakSet()
        # Construct the lock if it does not exist
        with cls.get_lock():
            cls._instances.add(instance)
        # Create the monitoring thread
        if cls.monitor_interval and (cls.monitor is None or not
                                     cls.monitor.report()):
            try:
                cls.monitor = TMonitor(cls, cls.monitor_interval)
            except Exception as e:  # pragma: nocover
                warn("tqdm:disabling monitor support"
                     " (monitor_interval = 0) due to:\n" + str(e),
                     TqdmMonitorWarning)
                cls.monitor_interval = 0
        # Return the instance
        return instance

    @classmethod
    def _get_free_pos(cls, instance=None):
        """Skips specified instance"""
        positions = set(abs(inst.pos) for inst in cls._instances
                        if inst is not instance and hasattr(inst, "pos"))
        return min(set(range(len(positions) + 1)).difference(positions))

    @classmethod
    def _decr_instances(cls, instance):
        """
        Remove from list and reposition other bars
        so that newer bars won't overlap previous bars
        """
        with cls._lock:
            try:
                cls._instances.remove(instance)
            except KeyError:
                # if not instance.gui:  # pragma: no cover
                #     raise
                pass  # py2: maybe magically removed already
            # else:
            if not instance.gui:
                for inst in cls._instances:
                    # negative `pos` means fixed
                    if hasattr(inst, "pos") and inst.pos > abs(instance.pos):
                        inst.pos -= 1
                        # TODO: check this doesn't overwrite another fixed bar
        # Kill monitor if no instances are left
        if not cls._instances and cls.monitor:
            try:
                cls.monitor.exit()
                del cls.monitor
            except AttributeError:  # pragma: nocover
                pass
            else:
                cls.monitor = None

    @classmethod
    def write(cls, s, file=None, end="\n", nolock=False):
        """
        Print a message via tqdm (without overlap with bars)
        """
        fp = file if file is not None else sys.stdout
        with cls.external_write_mode(file=file, nolock=nolock):
            # Write the message
            fp.write(s)
            fp.write(end)

    @classmethod
    @contextmanager
    def external_write_mode(cls, file=None, nolock=False):
        """
        Disable tqdm within context and refresh tqdm when exits.
        Useful when writing to standard output stream
        """
        fp = file if file is not None else sys.stdout

        if not nolock:
            cls.get_lock().acquire()
        # Clear all bars
        inst_cleared = []
        for inst in getattr(cls, '_instances', []):
            # Clear instance if in the target output file
            # or if write output + tqdm output are both either
            # sys.stdout or sys.stderr (because both are mixed in terminal)
            if hasattr(inst, "start_t") and (inst.fp == fp or all(
                    f in (sys.stdout, sys.stderr) for f in (fp, inst.fp))):
                inst.clear(nolock=True)
                inst_cleared.append(inst)
        yield
        # Force refresh display of bars we cleared
        for inst in inst_cleared:
            inst.refresh(nolock=True)
        if not nolock:
            cls._lock.release()

    @classmethod
    def set_lock(cls, lock):
        """Set the global lock."""
        cls._lock = lock

    @classmethod
    def get_lock(cls):
        """Get the global lock. Construct it if it does not exist."""
        if not hasattr(cls, '_lock'):
            cls._lock = TqdmDefaultWriteLock()
        return cls._lock

    @classmethod
    def pandas(tclass, *targs, **tkwargs):
        """
        Registers the given `tqdm` class with
            pandas.core.
            ( frame.DataFrame
            | series.Series
            | groupby.DataFrameGroupBy
            | groupby.SeriesGroupBy
            ).progress_apply

        A new instance will be create every time `progress_apply` is called,
        and each instance will automatically close() upon completion.

        Parameters
        ----------
        targs, tkwargs  : arguments for the tqdm instance

        Examples
        --------
        >>> import pandas as pd
        >>> import numpy as np
        >>> from tqdm import tqdm, tqdm_gui
        >>>
        >>> df = pd.DataFrame(np.random.randint(0, 100, (100000, 6)))
        >>> tqdm.pandas(ncols=50)  # can use tqdm_gui, optional kwargs, etc
        >>> # Now you can use `progress_apply` instead of `apply`
        >>> df.groupby(0).progress_apply(lambda x: x**2)

        References
        ----------
        https://stackoverflow.com/questions/18603270/
        progress-indicator-during-pandas-operations-python
        """
        from pandas.core.frame import DataFrame
        from pandas.core.series import Series
        from pandas import Panel
        try:
            # pandas>=0.18.0
            from pandas.core.window import _Rolling_and_Expanding
        except ImportError:  # pragma: no cover
            _Rolling_and_Expanding = None
        try:
            # pandas>=0.23.0
            from pandas.core.groupby.groupby import DataFrameGroupBy, \
                SeriesGroupBy, GroupBy, PanelGroupBy
        except ImportError:
            from pandas.core.groupby import DataFrameGroupBy, \
                SeriesGroupBy, GroupBy, PanelGroupBy

        deprecated_t = [tkwargs.pop('deprecated_t', None)]

        def inner_generator(df_function='apply'):
            def inner(df, func, *args, **kwargs):
                """
                Parameters
                ----------
                df  : (DataFrame|Series)[GroupBy]
                    Data (may be grouped).
                func  : function
                    To be applied on the (grouped) data.
                **kwargs  : optional
                    Transmitted to `df.apply()`.
                """

                # Precompute total iterations
                total = tkwargs.pop("total", getattr(df, 'ngroups', None))
                if total is None:  # not grouped
                    if df_function == 'applymap':
                        total = df.size
                    elif isinstance(df, Series):
                        total = len(df)
                    elif _Rolling_and_Expanding is None or \
                            not isinstance(df, _Rolling_and_Expanding):
                        # DataFrame or Panel
                        axis = kwargs.get('axis', 0)
                        if axis == 'index':
                            axis = 0
                        elif axis == 'columns':
                            axis = 1
                        # when axis=0, total is shape[axis1]
                        total = df.size // df.shape[axis]

                # Init bar
                if deprecated_t[0] is not None:
                    t = deprecated_t[0]
                    deprecated_t[0] = None
                else:
                    t = tclass(*targs, total=total, **tkwargs)

                if len(args) > 0:
                    # *args intentionally not supported (see #244, #299)
                    TqdmDeprecationWarning(
                        "Except func, normal arguments are intentionally" +
                        " not supported by" +
                        " `(DataFrame|Series|GroupBy).progress_apply`." +
                        " Use keyword arguments instead.",
                        fp_write=getattr(t.fp, 'write', sys.stderr.write))

                # Define bar updating wrapper
                def wrapper(*args, **kwargs):
                    # update tbar correctly
                    # it seems `pandas apply` calls `func` twice
                    # on the first column/row to decide whether it can
                    # take a fast or slow code path; so stop when t.total==t.n
                    t.update(n=1 if not t.total or t.n < t.total else 0)
                    return func(*args, **kwargs)

                # Apply the provided function (in **kwargs)
                # on the df using our wrapper (which provides bar updating)
                result = getattr(df, df_function)(wrapper, **kwargs)

                # Close bar and return pandas calculation result
                t.close()
                return result

            return inner

        # Monkeypatch pandas to provide easy methods
        # Enable custom tqdm progress in pandas!
        Series.progress_apply = inner_generator()
        SeriesGroupBy.progress_apply = inner_generator()
        Series.progress_map = inner_generator('map')
        SeriesGroupBy.progress_map = inner_generator('map')

        DataFrame.progress_apply = inner_generator()
        DataFrameGroupBy.progress_apply = inner_generator()
        DataFrame.progress_applymap = inner_generator('applymap')

        Panel.progress_apply = inner_generator()
        PanelGroupBy.progress_apply = inner_generator()

        GroupBy.progress_apply = inner_generator()
        GroupBy.progress_aggregate = inner_generator('aggregate')
        GroupBy.progress_transform = inner_generator('transform')

        if _Rolling_and_Expanding is not None:  # pragma: no cover
            _Rolling_and_Expanding.progress_apply = inner_generator()

    def __init__(self, iterable=None, desc=None, total=None, leave=True,
                 file=None, write_bytes=None, ncols=None,
                 mininterval=0.1, maxinterval=10.0,
                 miniters=None, ascii=None, disable=False, unit='it',
                 unit_scale=False, dynamic_ncols=False, smoothing=0.3,
                 bar_format=None, initial=0, position=None, postfix=None,
                 unit_divisor=1000, gui=False, **kwargs):
        """
        Parameters
        ----------
        iterable  : iterable, optional
            Iterable to decorate with a progressbar.
            Leave blank to manually manage the updates.
        desc  : str, optional
            Prefix for the progressbar.
        total  : int, optional
            The number of expected iterations. If unspecified,
            len(iterable) is used if possible. If float("inf") or as a last
            resort, only basic progress statistics are displayed
            (no ETA, no progressbar).
            If `gui` is True and this parameter needs subsequent updating,
            specify an initial arbitrary large positive integer,
            e.g. int(9e9).
        leave  : bool, optional
            If [default: True], keeps all traces of the progressbar
            upon termination of iteration.
        file  : `io.TextIOWrapper` or `io.StringIO`, optional
            Specifies where to output the progress messages
            (default: sys.stderr). Uses `file.write(str)` and `file.flush()`
            methods.  Bytes will be written if running in Python 2 and this
            parameter is not specified, otherwise unicode will be written to
            the file.  This behavior can be overridden by passing `True` or
            `False` to `write_bytes`.
        write_bytes  : bool or None, optional
            Not passing or passing None will result in default behavior as
            described by the `file` attribute.  Passing `True` will force
            bytes to be written while passing `False` will force unicode to
            be written.
        ncols  : int, optional
            The width of the entire output message. If specified,
            dynamically resizes the progressbar to stay within this bound.
            If unspecified, attempts to use environment width. The
            fallback is a meter width of 10 and no limit for the counter and
            statistics. If 0, will not print any meter (only stats).
        mininterval  : float, optional
            Minimum progress display update interval [default: 0.1] seconds.
        maxinterval  : float, optional
            Maximum progress display update interval [default: 10] seconds.
            Automatically adjusts `miniters` to correspond to `mininterval`
            after long display update lag. Only works if `dynamic_miniters`
            or monitor thread is enabled.
        miniters  : int, optional
            Minimum progress display update interval, in iterations.
            If 0 and `dynamic_miniters`, will automatically adjust to equal
            `mininterval` (more CPU efficient, good for tight loops).
            If > 0, will skip display of specified number of iterations.
            Tweak this and `mininterval` to get very efficient loops.
            If your progress is erratic with both fast and slow iterations
            (network, skipping items, etc) you should set miniters=1.
        ascii  : bool or str, optional
            If unspecified or False, use unicode (smooth blocks) to fill
            the meter. The fallback is to use ASCII characters " 123456789#".
        disable  : bool, optional
            Whether to disable the entire progressbar wrapper
            [default: False]. If set to None, disable on non-TTY.
        unit  : str, optional
            String that will be used to define the unit of each iteration
            [default: it].
        unit_scale  : bool or int or float, optional
            If 1 or True, the number of iterations will be reduced/scaled
            automatically and a metric prefix following the
            International System of Units standard will be added
            (kilo, mega, etc.) [default: False]. If any other non-zero
            number, will scale `total` and `n`.
        dynamic_ncols  : bool, optional
            If set, constantly alters `ncols` to the environment (allowing
            for window resizes) [default: False].
        smoothing  : float, optional
            Exponential moving average smoothing factor for speed estimates
            (ignored in GUI mode). Ranges from 0 (average speed) to 1
            (current/instantaneous speed) [default: 0.3].
        bar_format  : str, optional
            Specify a custom bar string formatting. May impact performance.
            [default: '{l_bar}{bar}{r_bar}'], where
            l_bar='{desc}: {percentage:3.0f}%|' and
            r_bar='| {n_fmt}/{total_fmt} [{elapsed}<{remaining}, '
              '{rate_fmt}{postfix}]'
            Possible vars: l_bar, bar, r_bar, n, n_fmt, total, total_fmt,
              percentage, rate, rate_fmt, rate_noinv, rate_noinv_fmt,
              rate_inv, rate_inv_fmt, elapsed, elapsed_s, remaining,
              remaining_s, desc, postfix, unit.
            Note that a trailing ": " is automatically removed after {desc}
            if the latter is empty.
        initial  : int, optional
            The initial counter value. Useful when restarting a progress
            bar [default: 0].
        position  : int, optional
            Specify the line offset to print this bar (starting from 0)
            Automatic if unspecified.
            Useful to manage multiple bars at once (eg, from threads).
        postfix  : dict or *, optional
            Specify additional stats to display at the end of the bar.
            Calls `set_postfix(**postfix)` if possible (dict).
        unit_divisor  : float, optional
            [default: 1000], ignored unless `unit_scale` is True.
        gui  : bool, optional
            WARNING: internal parameter - do not use.
            Use tqdm_gui(...) instead. If set, will attempt to use
            matplotlib animations for a graphical output [default: False].

        Returns
        -------
        out  : decorated iterator.
        """

        if write_bytes is None:
            write_bytes = (file is None) and (sys.version_info < (3,))

        if file is None:
            file = sys.stderr

        if write_bytes:
            # Despite coercing unicode into bytes, the std streams in
            # in Python 2 should have bytes written to them.  This is
            # particularly important when a test framework or such
            # substitutes a file-like for stdout or stderr that expects bytes
            # and does not coerce unicode.

            encoding = getattr(file, 'encoding', 'utf-8')

            file = SimpleTextIOWrapper(file, encoding=encoding)

        if disable is None and hasattr(file, "isatty") and not file.isatty():
            disable = True

        if total is None and iterable is not None:
            try:
                total = len(iterable)
            except (TypeError, AttributeError):
                total = None
        if total == float("inf"):
            # Infinite iterations, behave same as unknown
            total = None

        if disable:
            self.iterable = iterable
            self.disable = disable
            self.pos = self._get_free_pos(self)
            self._instances.remove(self)
            self.n = initial
            self.total = total
            return

        if kwargs:
            self.disable = True
            self.pos = self._get_free_pos(self)
            self._instances.remove(self)
            from textwrap import dedent
            raise (TqdmDeprecationWarning(dedent("""\
                       `nested` is deprecated and automated.
                       Use `position` instead for manual control.
                       """), fp_write=getattr(file, 'write', sys.stderr.write))
                   if "nested" in kwargs else
                   TqdmKeyError("Unknown argument(s): " + str(kwargs)))

        # Preprocess the arguments
        if ((ncols is None) and (file in (sys.stderr, sys.stdout))) or \
                dynamic_ncols:  # pragma: no cover
            if dynamic_ncols:
                dynamic_ncols = _environ_cols_wrapper()
                if dynamic_ncols:
                    ncols = dynamic_ncols(file)
                # elif ncols is not None:
                #     ncols = 79
            else:
                _dynamic_ncols = _environ_cols_wrapper()
                if _dynamic_ncols:
                    ncols = _dynamic_ncols(file)
                # else:
                #     ncols = 79

        if miniters is None:
            miniters = 0
            dynamic_miniters = True
        else:
            dynamic_miniters = False

        if mininterval is None:
            mininterval = 0

        if maxinterval is None:
            maxinterval = 0

        if ascii is None:
            ascii = not _supports_unicode(file)

        if bar_format and not ((ascii is True) or _is_ascii(ascii)):
            # Convert bar format into unicode since terminal uses unicode
            bar_format = _unicode(bar_format)

        if smoothing is None:
            smoothing = 0

        # Store the arguments
        self.iterable = iterable
        self.desc = desc or ''
        self.total = total
        self.leave = leave
        self.fp = file
        self.ncols = ncols
        self.mininterval = mininterval
        self.maxinterval = maxinterval
        self.miniters = miniters
        self.dynamic_miniters = dynamic_miniters
        self.ascii = ascii
        self.disable = disable
        self.unit = unit
        self.unit_scale = unit_scale
        self.unit_divisor = unit_divisor
        self.gui = gui
        self.dynamic_ncols = dynamic_ncols
        self.smoothing = smoothing
        self.avg_time = None
        self._time = time
        self.bar_format = bar_format
        self.postfix = None
        if postfix:
            try:
                self.set_postfix(refresh=False, **postfix)
            except TypeError:
                self.postfix = postfix

        # Init the iterations counters
        self.last_print_n = initial
        self.n = initial

        # if nested, at initial sp() call we replace '\r' by '\n' to
        # not overwrite the outer progress bar
        with self._lock:
            if position is None:
                self.pos = self._get_free_pos(self)
            else:  # mark fixed positions as negative
                self.pos = -position

        if not gui:
            # Initialize the screen printer
            self.sp = self.status_printer(self.fp)
            with self._lock:
                self.display()

        # Init the time counter
        self.last_print_t = self._time()
        # NB: Avoid race conditions by setting start_t at the very end of init
        self.start_t = self.last_print_t

    def __len__(self):
        return self.total if self.iterable is None else \
            (self.iterable.shape[0] if hasattr(self.iterable, "shape")
             else len(self.iterable) if hasattr(self.iterable, "__len__")
             else getattr(self, "total", None))

    def __enter__(self):
        return self

    def __exit__(self, *exc):
        self.close()
        return False

    def __del__(self):
        self.close()

    @property
    def format_dict(self):
        """Public API for read-only member access"""
        return dict(
            n=self.n, total=self.total,
            elapsed=self._time() - self.start_t
            if hasattr(self, 'start_t') else 0,
            ncols=self.dynamic_ncols(self.fp)
            if self.dynamic_ncols else self.ncols,
            prefix=self.desc, ascii=self.ascii, unit=self.unit,
            unit_scale=self.unit_scale,
            rate=1 / self.avg_time if self.avg_time else None,
            bar_format=self.bar_format, postfix=self.postfix,
            unit_divisor=self.unit_divisor)

    def __repr__(self):
        return self.format_meter(**self.format_dict)

    @property
    def _comparable(self):
        return abs(getattr(self, "pos", 1 << 31))

    def __hash__(self):
        return id(self)

    def __iter__(self):
        """Backward-compatibility to use: for x in tqdm(iterable)"""

        # Inlining instance variables as locals (speed optimisation)
        iterable = self.iterable

        # If the bar is disabled, then just walk the iterable
        # (note: keep this check outside the loop for performance)
        if self.disable:
            for obj in iterable:
                yield obj
        else:
            mininterval = self.mininterval
            maxinterval = self.maxinterval
            miniters = self.miniters
            dynamic_miniters = self.dynamic_miniters
            last_print_t = self.last_print_t
            last_print_n = self.last_print_n
            n = self.n
            smoothing = self.smoothing
            avg_time = self.avg_time
            _time = self._time

            if not hasattr(self, 'sp'):
                from textwrap import dedent
                raise TqdmDeprecationWarning(dedent("""\
                Please use `tqdm_gui(...)` instead of `tqdm(..., gui=True)`
                """), fp_write=getattr(self.fp, 'write', sys.stderr.write))

            for obj in iterable:
                yield obj
                # Update and possibly print the progressbar.
                # Note: does not call self.update(1) for speed optimisation.
                n += 1
                # check counter first to avoid calls to time()
                if n - last_print_n >= self.miniters:
                    miniters = self.miniters  # watch monitoring thread changes
                    delta_t = _time() - last_print_t
                    if delta_t >= mininterval:
                        cur_t = _time()
                        delta_it = n - last_print_n
                        # EMA (not just overall average)
                        if smoothing and delta_t and delta_it:
                            rate = delta_t / delta_it
                            avg_time = self.ema(rate, avg_time, smoothing)
                            self.avg_time = avg_time

                        self.n = n
                        with self._lock:
                            self.display()

                        # If no `miniters` was specified, adjust automatically
                        # to the max iteration rate seen so far between 2 prints
                        if dynamic_miniters:
                            if maxinterval and delta_t >= maxinterval:
                                # Adjust miniters to time interval by rule of 3
                                if mininterval:
                                    # Set miniters to correspond to mininterval
                                    miniters = delta_it * mininterval / delta_t
                                else:
                                    # Set miniters to correspond to maxinterval
                                    miniters = delta_it * maxinterval / delta_t
                            elif smoothing:
                                # EMA-weight miniters to converge
                                # towards the timeframe of mininterval
                                rate = delta_it
                                if mininterval and delta_t:
                                    rate *= mininterval / delta_t
                                miniters = self.ema(rate, miniters, smoothing)
                            else:
                                # Maximum nb of iterations between 2 prints
                                miniters = max(miniters, delta_it)

                        # Store old values for next call
                        self.n = self.last_print_n = last_print_n = n
                        self.last_print_t = last_print_t = cur_t
                        self.miniters = miniters

            # Closing the progress bar.
            # Update some internal variables for close().
            self.last_print_n = last_print_n
            self.n = n
            self.miniters = miniters
            self.close()

    def update(self, n=1):
        """
        Manually update the progress bar, useful for streams
        such as reading files.
        E.g.:
        >>> t = tqdm(total=filesize) # Initialise
        >>> for current_buffer in stream:
        ...    ...
        ...    t.update(len(current_buffer))
        >>> t.close()
        The last line is highly recommended, but possibly not necessary if
        `t.update()` will be called in such a way that `filesize` will be
        exactly reached and printed.

        Parameters
        ----------
        n  : int, optional
            Increment to add to the internal counter of iterations
            [default: 1].
        """
        # N.B.: see __iter__() for more comments.
        if self.disable:
            return

        if n < 0:
            raise ValueError("n ({0}) cannot be negative".format(n))
        self.n += n

        # check counter first to reduce calls to time()
        if self.n - self.last_print_n >= self.miniters:
            delta_t = self._time() - self.last_print_t
            if delta_t >= self.mininterval:
                cur_t = self._time()
                delta_it = self.n - self.last_print_n  # >= n
                # elapsed = cur_t - self.start_t
                # EMA (not just overall average)
                if self.smoothing and delta_t and delta_it:
                    rate = delta_t / delta_it
                    self.avg_time = self.ema(
                        rate, self.avg_time, self.smoothing)

                if not hasattr(self, "sp"):
                    from textwrap import dedent
                    raise TqdmDeprecationWarning(dedent("""\
                    Please use `tqdm_gui(...)` instead of `tqdm(..., gui=True)`
                    """), fp_write=getattr(self.fp, 'write', sys.stderr.write))

                with self._lock:
                    self.display()

                # If no `miniters` was specified, adjust automatically to the
                # maximum iteration rate seen so far between two prints.
                # e.g.: After running `tqdm.update(5)`, subsequent
                # calls to `tqdm.update()` will only cause an update after
                # at least 5 more iterations.
                if self.dynamic_miniters:
                    if self.maxinterval and delta_t >= self.maxinterval:
                        if self.mininterval:
                            self.miniters = delta_it * self.mininterval \
                                / delta_t
                        else:
                            self.miniters = delta_it * self.maxinterval \
                                / delta_t
                    elif self.smoothing:
                        self.miniters = self.smoothing * delta_it * \
                            (self.mininterval / delta_t
                             if self.mininterval and delta_t
                             else 1) + \
                            (1 - self.smoothing) * self.miniters
                    else:
                        self.miniters = max(self.miniters, delta_it)

                # Store old values for next call
                self.last_print_n = self.n
                self.last_print_t = cur_t

    def close(self):
        """
        Cleanup and (if leave=False) close the progressbar.
        """
        if self.disable:
            return

        # Prevent multiple closures
        self.disable = True

        # decrement instance pos and remove from internal set
        pos = abs(self.pos)
        self._decr_instances(self)

        # GUI mode
        if not hasattr(self, "sp"):
            return

        # annoyingly, _supports_unicode isn't good enough
        def fp_write(s):
            self.fp.write(_unicode(s))

        try:
            fp_write('')
        except ValueError as e:
            if 'closed' in str(e):
                return
            raise  # pragma: no cover

        with self._lock:
            if self.leave:
                if self.last_print_n < self.n:
                    # stats for overall rate (no weighted average)
                    self.avg_time = None
                    self.display(pos=pos)
                if not max([abs(getattr(i, "pos", 0))
                            for i in self._instances] + [pos]):
                    # only if not nested (#477)
                    fp_write('\n')
            else:
                self.display(msg='', pos=pos)
                if not pos:
                    fp_write('\r')

    def unpause(self):
        """
        Restart tqdm timer from last print time.
        """
        cur_t = self._time()
        self.start_t += cur_t - self.last_print_t
        self.last_print_t = cur_t

    def set_description(self, desc=None, refresh=True):
        """
        Set/modify description of the progress bar.

        Parameters
        ----------
        desc  : str, optional
        refresh  : bool, optional
            Forces refresh [default: True].
        """
        self.desc = desc + ': ' if desc else ''
        if refresh:
            self.refresh()

    def set_description_str(self, desc=None, refresh=True):
        """
        Set/modify description without ': ' appended.
        """
        self.desc = desc or ''
        if refresh:
            self.refresh()

    def set_postfix(self, ordered_dict=None, refresh=True, **kwargs):
        """
        Set/modify postfix (additional stats)
        with automatic formatting based on datatype.

        Parameters
        ----------
        ordered_dict  : dict or OrderedDict, optional
        refresh  : bool, optional
            Forces refresh [default: True].
        kwargs  : dict, optional
        """
        # Sort in alphabetical order to be more deterministic
        postfix = _OrderedDict([] if ordered_dict is None else ordered_dict)
        for key in sorted(kwargs.keys()):
            postfix[key] = kwargs[key]
        # Preprocess stats according to datatype
        for key in postfix.keys():
            # Number: limit the length of the string
            if isinstance(postfix[key], Number):
                postfix[key] = self.format_num(postfix[key])
            # Else for any other type, try to get the string conversion
            elif not isinstance(postfix[key], _basestring):
                postfix[key] = str(postfix[key])
            # Else if it's a string, don't need to preprocess anything
        # Stitch together to get the final postfix
        self.postfix = ', '.join(key + '=' + postfix[key].strip()
                                 for key in postfix.keys())
        if refresh:
            self.refresh()

    def set_postfix_str(self, s='', refresh=True):
        """
        Postfix without dictionary expansion, similar to prefix handling.
        """
        self.postfix = str(s)
        if refresh:
            self.refresh()

    def moveto(self, n):
        # TODO: private method
        self.fp.write(_unicode('\n' * n + _term_move_up() * -n))
        self.fp.flush()

    def clear(self, nolock=False):
        """
        Clear current bar display
        """
        if self.disable:
            return

        if not nolock:
            self._lock.acquire()
        self.moveto(abs(self.pos))
        self.sp('')
        self.fp.write('\r')  # place cursor back at the beginning of line
        self.moveto(-abs(self.pos))
        if not nolock:
            self._lock.release()

    def refresh(self, nolock=False):
        """
        Force refresh the display of this bar
        """
        if self.disable:
            return

        if not nolock:
            self._lock.acquire()
        self.display()
        if not nolock:
            self._lock.release()

    def display(self, msg=None, pos=None):
        """
        Use `self.sp` and to display `msg` in the specified `pos`.

        Parameters
        ----------
        msg  : what to display (default: repr(self))
        pos  : position to display in. (default: abs(self.pos))
        """
        if pos is None:
            pos = abs(self.pos)

        if pos:
            self.moveto(pos)
        self.sp(self.__repr__() if msg is None else msg)
        if pos:
            self.moveto(-pos)


def trange(*args, **kwargs):
    """
    A shortcut for tqdm(xrange(*args), **kwargs).
    On Python3+ range is used instead of xrange.
    """
    return tqdm(_range(*args), **kwargs)<|MERGE_RESOLUTION|>--- conflicted
+++ resolved
@@ -13,11 +13,7 @@
 # compatibility functions and utilities
 from ._utils import _supports_unicode, _environ_cols_wrapper, _range, _unich, \
     _term_move_up, _unicode, WeakSet, _basestring, _OrderedDict, \
-<<<<<<< HEAD
-    Comparable, RE_ANSI, SimpleTextIOWrapper
-=======
-    Comparable, RE_ANSI, _is_ascii
->>>>>>> 079d71fe
+    Comparable, RE_ANSI, _is_ascii, SimpleTextIOWrapper
 from ._monitor import TMonitor
 # native libraries
 import sys
@@ -710,12 +706,11 @@
             _Rolling_and_Expanding.progress_apply = inner_generator()
 
     def __init__(self, iterable=None, desc=None, total=None, leave=True,
-                 file=None, write_bytes=None, ncols=None,
-                 mininterval=0.1, maxinterval=10.0,
+                 file=None, ncols=None, mininterval=0.1, maxinterval=10.0,
                  miniters=None, ascii=None, disable=False, unit='it',
                  unit_scale=False, dynamic_ncols=False, smoothing=0.3,
                  bar_format=None, initial=0, position=None, postfix=None,
-                 unit_divisor=1000, gui=False, **kwargs):
+                 unit_divisor=1000, write_bytes=None, gui=False, **kwargs):
         """
         Parameters
         ----------
@@ -742,11 +737,6 @@
             parameter is not specified, otherwise unicode will be written to
             the file.  This behavior can be overridden by passing `True` or
             `False` to `write_bytes`.
-        write_bytes  : bool or None, optional
-            Not passing or passing None will result in default behavior as
-            described by the `file` attribute.  Passing `True` will force
-            bytes to be written while passing `False` will force unicode to
-            be written.
         ncols  : int, optional
             The width of the entire output message. If specified,
             dynamically resizes the progressbar to stay within this bound.
@@ -814,6 +804,11 @@
             Calls `set_postfix(**postfix)` if possible (dict).
         unit_divisor  : float, optional
             [default: 1000], ignored unless `unit_scale` is True.
+        write_bytes  : bool or None, optional
+            Not passing or passing None will result in default behavior as
+            described by the `file` attribute.  Passing `True` will force
+            bytes to be written while passing `False` will force unicode to
+            be written.
         gui  : bool, optional
             WARNING: internal parameter - do not use.
             Use tqdm_gui(...) instead. If set, will attempt to use
