[build-system]
requires = ["setuptools>=42", "wheel", "setuptools_scm[toml]>=3.4"]
build-backend = "setuptools.build_meta"

[tool.setuptools_scm]
write_to = "tqdm/_dist_ver.py"
write_to_template = "__version__ = '{version}'\n"

[tool.setuptools.packages.find]
exclude = ["benchmarks", "examples", "tests", "wiki", "docs", "feedstock"]

[project.urls]
homepage = "https://tqdm.github.io"
repository = "https://github.com/tqdm/tqdm"
changelog = "https://tqdm.github.io/releases"
wiki = "https://github.com/tqdm/tqdm/wiki"

[project]
name = "tqdm"
dynamic = ["version"]
maintainers = [{ name = "tqdm developers", email = "devs@tqdm.ml" }]
description = "Fast, Extensible Progress Meter"
readme = "README.rst"
requires-python = ">=3.8"
keywords = [
    "progressbar",
    "progressmeter",
    "progress",
    "bar",
    "meter",
    "rate",
    "eta",
    "console",
    "terminal",
    "time",
]
license = { text = "MPL-2.0 AND MIT" }
# Trove classifiers (https://pypi.org/pypi?%3Aaction=list_classifiers)
classifiers = [
    "Development Status :: 5 - Production/Stable",
    "Environment :: Console",
    "Environment :: MacOS X",
    "Environment :: Other Environment",
    "Environment :: Win32 (MS Windows)",
    "Environment :: X11 Applications",
    "Framework :: IPython",
    "Framework :: Jupyter",
    "Intended Audience :: Developers",
    "Intended Audience :: Education",
    "Intended Audience :: End Users/Desktop",
    "Intended Audience :: Other Audience",
    "Intended Audience :: System Administrators",
    "License :: OSI Approved :: MIT License",
    "License :: OSI Approved :: Mozilla Public License 2.0 (MPL 2.0)",
    "Operating System :: MacOS",
    "Operating System :: MacOS :: MacOS X",
    "Operating System :: Microsoft",
    "Operating System :: Microsoft :: MS-DOS",
    "Operating System :: Microsoft :: Windows",
    "Operating System :: POSIX",
    "Operating System :: POSIX :: BSD",
    "Operating System :: POSIX :: BSD :: FreeBSD",
    "Operating System :: POSIX :: Linux",
    "Operating System :: POSIX :: SunOS/Solaris",
    "Operating System :: Unix",
    "Programming Language :: Python",
    "Programming Language :: Python :: 3",
    "Programming Language :: Python :: 3.8",
    "Programming Language :: Python :: 3.9",
    "Programming Language :: Python :: 3.10",
    "Programming Language :: Python :: 3.11",
    "Programming Language :: Python :: 3.12",
    "Programming Language :: Python :: 3 :: Only",
    "Programming Language :: Python :: Implementation",
    "Programming Language :: Python :: Implementation :: IronPython",
    "Programming Language :: Python :: Implementation :: PyPy",
    "Programming Language :: Unix Shell",
    "Topic :: Desktop Environment",
    "Topic :: Education :: Computer Aided Instruction (CAI)",
    "Topic :: Education :: Testing",
    "Topic :: Office/Business",
    "Topic :: Other/Nonlisted Topic",
    "Topic :: Software Development :: Build Tools",
    "Topic :: Software Development :: Libraries",
    "Topic :: Software Development :: Libraries :: Python Modules",
    "Topic :: Software Development :: Pre-processors",
    "Topic :: Software Development :: User Interfaces",
    "Topic :: System :: Installation/Setup",
    "Topic :: System :: Logging",
    "Topic :: System :: Monitoring",
    "Topic :: System :: Shells",
    "Topic :: Terminals",
    "Topic :: Utilities",
]
dependencies = [
    'colorama; platform_system == "Windows"',
    "typing-extensions>=4.12.2",
    "importlib_resources"
]

[project.optional-dependencies]
<<<<<<< HEAD
dev = [
    "pytest>=6",
    "pytest-cov",
    "pytest-timeout",
    "pytest-xdist",
    "pytest-asyncio>=0.24",
    "py-make",
    "ruff>=0.8.1",
    "tox>=4.23.2",
]
=======
dev = ["pytest>=6", "pytest-cov", "pytest-timeout", "pytest-asyncio>=0.24", "nbval"]
>>>>>>> 0ed5d7f1
discord = ["requests"]
slack = ["slack-sdk"]
telegram = ["requests"]
notebook = ["ipywidgets>=6"]

[project.scripts]
tqdm = "tqdm.cli:main"

[tool.ruff]
select = ["E", "W", "F", "I", "B", "ARG", "SIM", "PTH", "PL", "TID"]
line-length = 99
extend-exclude = [
    "__pycache__",
    "build",
    "dist",
    ".eggs",
    ".asv",
    ".tox",
    ".ipynb_checkpoints",
]
ignore = ["PLR2004", "PLR0911", "PLR0912", "PLR0913", "PLR0913", "PLR0915", "SIM105"]

[tool.ruff.isort]
known-first-party = ["tqdm", "tests"]

[tool.pyright]
typeCheckingMode = "strict"          # strict mode
pythonVersion = "3.8"                # Ensure 3.8 compatible
reportUnnecessaryCast = "none"
reportUnnecessaryComparison = "none"
reportUnnecessaryIsInstance = "none"
reportUnnecessaryContains = "none"

[tool.pytest.ini_options]
minversion = "6.0"
timeout = 30
log_level = "INFO"
markers = ["asyncio", "slow"]
python_files = ["tests_*.py", "tests_*.ipynb"]
testpaths = ["tests"]
addopts = "-v --tb=short -rxs -W=error --durations=0 --durations-min=0.1 --asyncio-mode=strict"
asyncio_default_fixture_loop_scope = "function"

[tool.coverage.run]
branch = true
include = ["tqdm/*"]
omit = [
    "tqdm/contrib/bells.py",
    "tqdm/contrib/slack.py",
    "tqdm/contrib/discord.py",
    "tqdm/contrib/telegram.py",
    "tqdm/contrib/utils_worker.py",
]
relative_files = true
disable_warnings = ["include-ignored"]

[tool.coverage.report]
show_missing = true<|MERGE_RESOLUTION|>--- conflicted
+++ resolved
@@ -99,7 +99,6 @@
 ]
 
 [project.optional-dependencies]
-<<<<<<< HEAD
 dev = [
     "pytest>=6",
     "pytest-cov",
@@ -109,10 +108,8 @@
     "py-make",
     "ruff>=0.8.1",
     "tox>=4.23.2",
+    "nbval",
 ]
-=======
-dev = ["pytest>=6", "pytest-cov", "pytest-timeout", "pytest-asyncio>=0.24", "nbval"]
->>>>>>> 0ed5d7f1
 discord = ["requests"]
 slack = ["slack-sdk"]
 telegram = ["requests"]
