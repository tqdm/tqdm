--- conflicted
+++ resolved
@@ -92,19 +92,11 @@
         # fp = file
 
         # Prepare IPython progress bar
-<<<<<<< HEAD
-        if total:
-            pbar = FloatProgress(min=0, max=total)
-        else:  # No total? Show info style bar with no progress tqdm status
-            pbar = FloatProgress(min=0, max=1)
-            pbar.value = 1
-            pbar.bar_style = 'info'
-=======
         try:
             if total:
-                pbar = IntProgress(min=0, max=total)
+                pbar = FloatProgress(min=0, max=total)
             else:  # No total? Show info style bar with no progress tqdm status
-                pbar = IntProgress(min=0, max=1)
+                pbar = FloatProgress(min=0, max=1)
                 pbar.value = 1
                 pbar.bar_style = 'info'
         except NameError:
@@ -114,7 +106,6 @@
                 " See https://ipywidgets.readthedocs.io/en/stable"
                 "/user_install.html")
 
->>>>>>> 96d8a3c3
         if desc:
             pbar.description = desc
         # Prepare status text
