# IMPORTANT: for compatibility with `python setup.py make [alias]`, ensure:
# 1. Every alias is preceded by @[+]make (eg: @make alias)
# 2. A maximum of one @make alias or command per line
#
# Sample makefile compatible with `python setup.py make`:
#```
#all:
#	@make test
#	@make install
#test:
#	nosetest
#install:
#	python setup.py install
#```

.PHONY:
	alltests
	all
	flake8
	test
	testnose
	testsetup
	testcoverage
	testperf
	installdev
	install
	build
	pypimeta
	pypi
	none

alltests:
	@+make testcoverage
	@+make testperf
	@+make flake8
	@+make testsetup

all:
	@+make alltests
	@+make build

flake8:
	@+flake8 --max-line-length=80 --count --statistics --exit-zero tqdm/
	@+flake8 --max-line-length=80 --count --statistics --exit-zero examples/
	@+flake8 --max-line-length=80 --count --statistics --exit-zero .
	@+flake8 --max-line-length=80 --count --statistics --exit-zero tqdm/tests/

test:
	tox --skip-missing-interpreters

testnose:
<<<<<<< HEAD
	nosetests tqdm -d -v
=======
	nosetests tqdm --ignore-files="tests_perf\.py" -v
>>>>>>> 1921d874

testsetup:
	python setup.py check --restructuredtext --strict
	python setup.py make none

testcoverage:
	rm -f .coverage  # coverage erase
<<<<<<< HEAD
	nosetests tqdm --with-coverage --cover-package=tqdm -d -v
=======
	nosetests tqdm --with-coverage --cover-package=tqdm --cover-erase --cover-min-percentage=80 --ignore-files="tests_perf\.py" -v

testperf:  # do not use coverage, slows down the perf test and fail
	nosetests tqdm/tests/tests_perf.py -v
>>>>>>> 1921d874

installdev:
	python setup.py develop --uninstall
	python setup.py develop

install:
	python setup.py install

build:
	python -c "import shutil; shutil.rmtree('build', True)"
	python -c "import shutil; shutil.rmtree('dist', True)"
	python -c "import shutil; shutil.rmtree('tqdm.egg-info', True)"
	python setup.py sdist --formats=gztar,zip bdist_wininst
	python setup.py sdist bdist_wheel

pypimeta:
	python setup.py register

pypi:
	twine upload dist/*

buildupload:
	@make testsetup
	@make build
	@make pypimeta
	@make pypi

none:
	# used for unit testing<|MERGE_RESOLUTION|>--- conflicted
+++ resolved
@@ -49,11 +49,7 @@
 	tox --skip-missing-interpreters
 
 testnose:
-<<<<<<< HEAD
-	nosetests tqdm -d -v
-=======
-	nosetests tqdm --ignore-files="tests_perf\.py" -v
->>>>>>> 1921d874
+	nosetests tqdm --ignore-files="tests_perf\.py" -d -v
 
 testsetup:
 	python setup.py check --restructuredtext --strict
@@ -61,14 +57,10 @@
 
 testcoverage:
 	rm -f .coverage  # coverage erase
-<<<<<<< HEAD
-	nosetests tqdm --with-coverage --cover-package=tqdm -d -v
-=======
-	nosetests tqdm --with-coverage --cover-package=tqdm --cover-erase --cover-min-percentage=80 --ignore-files="tests_perf\.py" -v
+	nosetests tqdm --with-coverage --cover-package=tqdm --cover-erase --cover-min-percentage=80 --ignore-files="tests_perf\.py" -d -v
 
 testperf:  # do not use coverage, slows down the perf test and fail
-	nosetests tqdm/tests/tests_perf.py -v
->>>>>>> 1921d874
+	nosetests tqdm/tests/tests_perf.py -d -v
 
 installdev:
 	python setup.py develop --uninstall
