--- conflicted
+++ resolved
@@ -612,7 +612,6 @@
                 # Precompute total iterations
                 total = getattr(df, 'ngroups', None)
                 if total is None:  # not grouped
-<<<<<<< HEAD
                     if df_function == 'applymap':
                         total = df.size
                     else:
@@ -620,15 +619,6 @@
                         total = df.shape[axis]
                         if isinstance(df, DataFrame):
                             total += 1  # pandas calls update once too many
-=======
-                    if isinstance(df, Series):
-                        total = len(df)
-                    else:
-                        if kwargs.get('axis') == 1:
-                            total = len(df)
-                        else:
-                            total = df.size // len(df)
->>>>>>> 1ccf792c
                 else:
                     total += 1  # pandas calls update once too many
 
