"""
Customisable progressbar decorator for iterators.
Includes a default (x)range iterator printing to stderr.

Usage:
  from tqdm import trange[, tqdm]
  for i in trange(10):
    ...
"""
from __future__ import division, absolute_import
import sys
import time


__author__ = {"github.com/": ["noamraph", "JackMc", "arkottke", "obiwanus",
                              "fordhurley", "kmike", "hadim", "casperdcl"]}
__all__ = ['tqdm', 'trange', 'format_interval', 'format_meter']


def _is_utf(encoding):
    return ('U8' == encoding) or ('utf' in encoding) or ('UTF' in encoding)


def _supports_unicode(file):
    if not getattr(file, 'encoding', None):
        return False
    return _is_utf(file.encoding)


def format_interval(t):
    mins, s = divmod(int(t), 60)
    h, m = divmod(mins, 60)
    if h:
        return '{0:d}:{1:02d}:{2:02d}'.format(h, m, s)
    else:
        return '{0:02d}:{1:02d}'.format(m, s)


def format_meter(n, total, elapsed, ncols=None, prefix='', ascii=False):
    """
    Parameter parsing and formatting for output

    Parameters
    ----------
    n  : int
        Number of finished iterations
    total  : int
        The number of expected iterations. If None, only basic progress
        statistics are displayed.
    elapsed  : float
        Number of seconds passed since start
    ncols  : int, optional
        The width of the entire output message. If sepcified, dynamically
        resizes the progress meter [default: None]. The fallback meter
        width is 10.
    prefix  : str, optional
        Prefix message (included in total width)
    ascii  : bool, optional
        If not set, use unicode (smooth blocks) to fill the meter
        [default: False]. The fallback is to use ASCII characters (1-9 #).

    Returns
    -------
    out  : Formatted meter and stats, ready to display.
    """
    if total and n > total:
        total = None

    elapsed_str = format_interval(elapsed)
    rate = '{0:5.2f}'.format(n / elapsed) if elapsed else '?'

    if total:
        frac = float(n) / total

        left_str = format_interval(elapsed * (total-n) / n) if n else '?'

        l_bar = '{1}{0:.0f}%|'.format(frac * 100, prefix) if prefix else \
                '{0:3.0f}%|'.format(frac * 100)
        r_bar = '| {0}/{1} [{2}<{3}, {4} it/s]'.format(
                n, total, elapsed_str, left_str, rate)

        N_BARS = max(1, ncols - len(l_bar) - len(r_bar)) if ncols else 10

<<<<<<< HEAD
        if ascii:
            bar_length, frac_bar_length = divmod(int(frac * N_BARS * 10), 10)
=======
        try:    # pragma: no cover
            unich = unichr
        except NameError:    # pragma: no cover
            unich = chr
>>>>>>> 9386fcb9

            bar = '#'*bar_length
            frac_bar = chr(48 + frac_bar_length) if frac_bar_length else ' '

        else:
            bar_length, frac_bar_length = divmod(int(frac * N_BARS * 8), 8)

            try:
                unich = unichr
            except NameError:
                unich = chr

            bar = unich(0x2588)*bar_length
            frac_bar = unich(0x2590 - frac_bar_length) \
                if frac_bar_length else ' '

        if bar_length < N_BARS:
            return l_bar + bar + frac_bar + \
                ' '*max(N_BARS - bar_length - 1, 0) + r_bar
        else:
            return l_bar + bar + r_bar

    else:
        return '{0:d} [{1}, {2} it/s]'.format(n, elapsed_str, rate)


class StatusPrinter(object):
    def __init__(self, file):
        self.file = file
        self.last_printed_len = 0

    def print_status(self, s):
        len_s = len(s)
        self.file.write('\r'+s+' '*max(self.last_printed_len - len_s, 0))
        self.file.flush()
        self.last_printed_len = len_s


def tqdm(iterable, desc=None, total=None, leave=False, file=sys.stderr,
<<<<<<< HEAD
         ncols=None, mininterval=0.1, miniters=None, ascii=None):
=======
         ncols=None, mininterval=0.1, miniters=None, disable=False):
>>>>>>> 9386fcb9
    """
    Decorate an iterable object, returning an iterator which acts exactly
    like the orignal iterable, but prints a dynamically updating
    progressbar.

    Parameters
    ----------
    iterable  : iterable
        Iterable to decorate with a progressbar.
    desc  : str, optional
        Prefix for the progressbar.
    total  : int, optional
        The number of expected iterations. If not given, len(iterable) is
        used if possible. As a last resort, only basic progress statistics
        are displayed.
    file  : `io.TextIOWrapper` or `io.StringIO`, optional
        Specifies where to output the progress messages.
        Uses file.write(str) and file.flush() methods.
    leave  : bool, optional
        if unset, removes all traces of the progressbar upon termination of
        iteration [default: False].
    ncols  : int, optional
        The width of the entire output message. If sepcified, dynamically
        resizes the progress meter [default: None]. The fallback meter
        width is 10.
    mininterval  : float, optional
        Minimum progress update interval, in seconds [default: 0.1].
    miniters  : int, optional
        Minimum progress update interval, in iterations [default: None].
<<<<<<< HEAD
    ascii  : bool, optional
        If not set, use unicode (smooth blocks) to fill the meter
        [default: False]. The fallback is to use ASCII characters (1-9 #).
=======
    disable : bool
        Disable the progress bar if True [default: False].
>>>>>>> 9386fcb9

    Returns
    -------
    out  : decorated iterator.
    """

    if disable:
        for obj in iterable:
            yield obj
        return

    if total is None:
        try:
            total = len(iterable)
        except (TypeError, AttributeError):
            total = None

    if miniters is None:
        miniters = 0
        dynamic_miniters = True
    else:
        dynamic_miniters = False

    if ascii is None:
        ascii = _supports_unicode(file)

    prefix = desc+': ' if desc else ''

    sp = StatusPrinter(file)
    sp.print_status(format_meter(0, total, 0, ncols, prefix, ascii))

    start_t = last_print_t = time.time()
    last_print_n = 0
    n = 0
    for obj in iterable:
        yield obj
        # Now the object was created and processed, so we can print the meter.
        n += 1
        if n - last_print_n >= miniters:
            # We check the counter first, to reduce the overhead of time.time()
            cur_t = time.time()
            if cur_t - last_print_t >= mininterval:
                sp.print_status(format_meter(
<<<<<<< HEAD
                    n, total, cur_t-start_t, ncols, prefix, ascii))

=======
                    n, total, cur_t-start_t, ncols, prefix))
>>>>>>> 9386fcb9
                if dynamic_miniters:
                    miniters = max(miniters, n - last_print_n + 1)
                last_print_n = n
                last_print_t = cur_t

    if leave:
        if last_print_n < n:
            cur_t = time.time()
            sp.print_status(format_meter(
                n, total, cur_t-start_t, ncols, prefix, ascii))
        file.write('\n')
    else:
        sp.print_status('')
        sys.stdout.write('\r')


def trange(*args, **kwargs):
    """
    A shortcut for tqdm(xrange(*args), **kwargs).
    On Python3+ range is used instead of xrange.
    """
    try:
        f = xrange
    except NameError:  # pragma: no cover
        f = range

    return tqdm(f(*args), **kwargs)<|MERGE_RESOLUTION|>--- conflicted
+++ resolved
@@ -81,15 +81,8 @@
 
         N_BARS = max(1, ncols - len(l_bar) - len(r_bar)) if ncols else 10
 
-<<<<<<< HEAD
         if ascii:
             bar_length, frac_bar_length = divmod(int(frac * N_BARS * 10), 10)
-=======
-        try:    # pragma: no cover
-            unich = unichr
-        except NameError:    # pragma: no cover
-            unich = chr
->>>>>>> 9386fcb9
 
             bar = '#'*bar_length
             frac_bar = chr(48 + frac_bar_length) if frac_bar_length else ' '
@@ -97,9 +90,9 @@
         else:
             bar_length, frac_bar_length = divmod(int(frac * N_BARS * 8), 8)
 
-            try:
+            try:    # pragma: no cover
                 unich = unichr
-            except NameError:
+            except NameError:    # pragma: no cover
                 unich = chr
 
             bar = unich(0x2588)*bar_length
@@ -129,11 +122,7 @@
 
 
 def tqdm(iterable, desc=None, total=None, leave=False, file=sys.stderr,
-<<<<<<< HEAD
-         ncols=None, mininterval=0.1, miniters=None, ascii=None):
-=======
-         ncols=None, mininterval=0.1, miniters=None, disable=False):
->>>>>>> 9386fcb9
+         ncols=None, mininterval=0.1, miniters=None, ascii=None, disable=False):
     """
     Decorate an iterable object, returning an iterator which acts exactly
     like the orignal iterable, but prints a dynamically updating
@@ -163,14 +152,11 @@
         Minimum progress update interval, in seconds [default: 0.1].
     miniters  : int, optional
         Minimum progress update interval, in iterations [default: None].
-<<<<<<< HEAD
     ascii  : bool, optional
         If not set, use unicode (smooth blocks) to fill the meter
         [default: False]. The fallback is to use ASCII characters (1-9 #).
-=======
     disable : bool
         Disable the progress bar if True [default: False].
->>>>>>> 9386fcb9
 
     Returns
     -------
@@ -214,12 +200,7 @@
             cur_t = time.time()
             if cur_t - last_print_t >= mininterval:
                 sp.print_status(format_meter(
-<<<<<<< HEAD
                     n, total, cur_t-start_t, ncols, prefix, ascii))
-
-=======
-                    n, total, cur_t-start_t, ncols, prefix))
->>>>>>> 9386fcb9
                 if dynamic_miniters:
                     miniters = max(miniters, n - last_print_n + 1)
                 last_print_n = n
@@ -241,9 +222,9 @@
     A shortcut for tqdm(xrange(*args), **kwargs).
     On Python3+ range is used instead of xrange.
     """
-    try:
+    try:    # pragma: no cover
         f = xrange
-    except NameError:  # pragma: no cover
+    except NameError:    # pragma: no cover
         f = range
 
     return tqdm(f(*args), **kwargs)